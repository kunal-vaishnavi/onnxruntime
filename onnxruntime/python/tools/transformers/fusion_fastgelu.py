# -------------------------------------------------------------------------
# Copyright (c) Microsoft Corporation.  All rights reserved.
# Licensed under the MIT License.
# --------------------------------------------------------------------------
from logging import getLogger

from fusion_base import Fusion
from onnx import helper
from onnx_model import OnnxModel

logger = getLogger(__name__)


class FusionFastGelu(Fusion):
    def __init__(self, model: OnnxModel):
        super().__init__(model, "FastGelu", "Tanh")

    def fuse(self, tanh_node, input_name_to_nodes: dict, output_name_to_node: dict):
        if self.fuse_1(tanh_node, input_name_to_nodes, output_name_to_node):
            return

        if self.fuse_2(tanh_node, input_name_to_nodes, output_name_to_node):
            return

        if self.fuse_3(tanh_node, input_name_to_nodes, output_name_to_node):
            return

        if self.fuse_4(tanh_node, input_name_to_nodes, output_name_to_node):
            return

<<<<<<< HEAD
    def fuse_1(self, tanh_node, input_name_to_nodes, output_name_to_node) -> Optional[bool]:
=======
    def fuse_1(self, tanh_node, input_name_to_nodes, output_name_to_node) -> bool | None:
>>>>>>> 1fc9c482
        """
        Fuse Gelu with tanh into one node:
              +---------------------------+
              |                           |
              |                           v
            [root] --> Pow --> Mul -----> Add  --> Mul --> Tanh --> Add --> Mul
              |       (Y=3)   (B=0.0447...)       (B=0.7978...)    (B=1)     ^
              |                                                              |
              +------> Mul(B=0.5)--------------------------------------------+
        Note that constant input for Add and Mul could be first or second input: like either A=0.5 or B=0.5 is fine.
        """
        if tanh_node.output[0] not in input_name_to_nodes:
            return
        children = input_name_to_nodes[tanh_node.output[0]]
        if len(children) != 1 or children[0].op_type != "Add":
            return
        add_after_tanh = children[0]

        if not self.model.has_constant_input(add_after_tanh, 1.0):
            return

        if add_after_tanh.output[0] not in input_name_to_nodes:
            return
        children = input_name_to_nodes[add_after_tanh.output[0]]
        if len(children) != 1 or children[0].op_type != "Mul":
            return
        mul_after_tanh = children[0]

        mul_half = self.model.match_parent(mul_after_tanh, "Mul", None, output_name_to_node)
        if mul_half is None:
            return

        i = self.model.find_constant_input(mul_half, 0.5)
        if i < 0:
            return

        root_input = mul_half.input[0 if i == 1 else 1]

        # root_node could be None when root_input is graph input
        root_node = self.model.get_parent(mul_half, 0 if i == 1 else 1, output_name_to_node)

        mul_before_tanh = self.model.match_parent(tanh_node, "Mul", 0, output_name_to_node)
        if mul_before_tanh is None:
            return

        i = self.model.find_constant_input(mul_before_tanh, 0.7978, delta=0.0001)
        if i < 0:
            return

        add_before_tanh = self.model.match_parent(mul_before_tanh, "Add", 0 if i == 1 else 1, output_name_to_node)
        if add_before_tanh is None:
            return

        mul_after_pow = self.model.match_parent(
            add_before_tanh,
            "Mul",
            None,
            output_name_to_node,
            exclude=[root_node] if root_node else [],
        )
        if mul_after_pow is None:
            return

        i = self.model.find_constant_input(mul_after_pow, 0.0447, delta=0.0001)
        if i < 0:
            return

        pow = self.model.match_parent(mul_after_pow, "Pow", 0 if i == 1 else 1, output_name_to_node)
        if pow is None:
            return

        if not self.model.has_constant_input(pow, 3.0):
            return

        if pow.input[0] != root_input:
            return

        subgraph_nodes = [
            mul_after_tanh,
            mul_half,
            add_after_tanh,
            tanh_node,
            mul_before_tanh,
            add_before_tanh,
            mul_after_pow,
            pow,
        ]
        if not self.model.is_safe_to_fuse_nodes(
            subgraph_nodes,
            [mul_after_tanh.output[0]],
            input_name_to_nodes,
            output_name_to_node,
        ):
            return

        self.nodes_to_remove.extend(subgraph_nodes)
        fused_node = helper.make_node(
            "FastGelu",
            inputs=[root_input],
            outputs=mul_after_tanh.output,
            name=self.model.create_node_name("FastGelu"),
        )
        fused_node.domain = "com.microsoft"
        self.nodes_to_add.append(fused_node)
        self.node_name_to_graph_name[fused_node.name] = self.this_graph_name
        return True

    def fuse_2(self, tanh_node, input_name_to_nodes: dict, output_name_to_node: dict) -> bool | None:
        """
        This pattern is from Tensorflow model.
        Fuse Gelu with tanh into one node:
              +---------------------------+
              |                           |
              |                           v
            [root] --> Pow --> Mul -----> Add  --> Mul --> Tanh --> Add --> Mul(B=0.5)-->Mul-->
              |       (Y=3)   (B=0.0447...)       (B=0.7978...)    (B=1)                  ^
              |                                                                           |
              +---------------------------------------------------------------------------+
        Note that constant input for Add and Mul could be first or second input: like either A=0.5 or B=0.5 is fine.
        """
        if tanh_node.output[0] not in input_name_to_nodes:
            return
        children = input_name_to_nodes[tanh_node.output[0]]
        if len(children) != 1 or children[0].op_type != "Add":
            return
        add_after_tanh = children[0]

        if not self.model.has_constant_input(add_after_tanh, 1.0):
            return

        if add_after_tanh.output[0] not in input_name_to_nodes:
            return
        children = input_name_to_nodes[add_after_tanh.output[0]]
        if len(children) != 1 or children[0].op_type != "Mul":
            return
        mul_half = children[0]

        i = self.model.find_constant_input(mul_half, 0.5)
        if i < 0:
            return

        if mul_half.output[0] not in input_name_to_nodes:
            return
        children = input_name_to_nodes[mul_half.output[0]]
        if len(children) != 1 or children[0].op_type != "Mul":
            return
        mul_after_mul_half = children[0]

        root_node = self.model.get_parent(
            mul_after_mul_half,
            0 if mul_after_mul_half.input[1] == mul_half.output[0] else 1,
            output_name_to_node,
        )
        if root_node is None:
            return

        mul_before_tanh = self.model.match_parent(tanh_node, "Mul", 0, output_name_to_node)
        if mul_before_tanh is None:
            return

        i = self.model.find_constant_input(mul_before_tanh, 0.7978, delta=0.0001)
        if i < 0:
            return

        add_before_tanh = self.model.match_parent(mul_before_tanh, "Add", 0 if i == 1 else 1, output_name_to_node)
        if add_before_tanh is None:
            return

        mul_after_pow = self.model.match_parent(add_before_tanh, "Mul", None, output_name_to_node, exclude=[root_node])
        if mul_after_pow is None:
            return

        i = self.model.find_constant_input(mul_after_pow, 0.0447, delta=0.0001)
        if i < 0:
            return

        pow = self.model.match_parent(mul_after_pow, "Pow", 0 if i == 1 else 1, output_name_to_node)
        if pow is None:
            return

        if not self.model.has_constant_input(pow, 3.0):
            return

        if pow.input[0] != root_node.output[0]:
            return

        subgraph_nodes = [
            mul_after_mul_half,
            mul_half,
            add_after_tanh,
            tanh_node,
            mul_before_tanh,
            add_before_tanh,
            mul_after_pow,
            pow,
        ]
        if not self.model.is_safe_to_fuse_nodes(
            subgraph_nodes,
            [mul_after_mul_half.output[0]],
            input_name_to_nodes,
            output_name_to_node,
        ):
            return

        self.nodes_to_remove.extend(subgraph_nodes)
        fused_node = helper.make_node(
            "FastGelu",
            inputs=[root_node.output[0]],
            outputs=mul_after_mul_half.output,
            name=self.model.create_node_name("FastGelu"),
        )
        fused_node.domain = "com.microsoft"
        self.nodes_to_add.append(fused_node)
        self.node_name_to_graph_name[fused_node.name] = self.this_graph_name
        return True

    def fuse_3(self, tanh_node, input_name_to_nodes: dict, output_name_to_node: dict) -> bool | None:
        """
        OpenAI's gelu implementation, also used in Megatron:
           Gelu(x) = x * 0.5 * (1.0 + torch.tanh(0.79788456 * x * (1.0 + 0.044715 * x * x)))

        Fuse subgraph into a FastGelu node:
            +------------ Mul (B=0.79788456) -------------------+
            |                                                   |
            +-------------------------------+                   |
            |                               |                   |
            |                               v                   v
          [root] --> Mul (B=0.044715) --> Mul --> Add(B=1) --> Mul --> Tanh --> Add(B=1) --> Mul-->
            |                                                                                 ^
            |                                                                                 |
            +-----------> Mul (B=0.5) --------------------------------------------------------+
        """
        if tanh_node.output[0] not in input_name_to_nodes:
            return

        children = input_name_to_nodes[tanh_node.output[0]]
        if len(children) != 1 or children[0].op_type != "Add":
            return
        add_after_tanh = children[0]

        if not self.model.has_constant_input(add_after_tanh, 1.0):
            return

        if add_after_tanh.output[0] not in input_name_to_nodes:
            return
        children = input_name_to_nodes[add_after_tanh.output[0]]
        if len(children) != 1 or children[0].op_type != "Mul":
            return
        mul_last = children[0]

        mul_half = self.model.match_parent(mul_last, "Mul", None, output_name_to_node)
        if mul_half is None:
            return

        i = self.model.find_constant_input(mul_half, 0.5)
        if i < 0:
            return

        root_input = mul_half.input[0 if i == 1 else 1]

        mul_before_tanh = self.model.match_parent(tanh_node, "Mul", 0, output_name_to_node)
        if mul_before_tanh is None:
            return

        add_1 = self.model.match_parent(mul_before_tanh, "Add", None, output_name_to_node)
        if add_1 is None:
            return
        j = self.model.find_constant_input(add_1, 1.0)
        if j < 0:
            return

        mul_7978 = self.model.match_parent(mul_before_tanh, "Mul", None, output_name_to_node)
        if mul_7978 is None:
            return
        k = self.model.find_constant_input(mul_7978, 0.7978, delta=0.0001)
        if k < 0:
            return
        if mul_7978.input[0 if k == 1 else 1] != root_input:
            return

        mul_before_add_1 = self.model.match_parent(add_1, "Mul", 0 if j == 1 else 1, output_name_to_node)
        if mul_before_add_1 is None:
            return

        if mul_before_add_1.input[0] == root_input:
            another = 1
        elif mul_before_add_1.input[1] == root_input:
            another = 0
        else:
            return

        mul_0447 = self.model.match_parent(mul_before_add_1, "Mul", another, output_name_to_node)
        if mul_0447 is None:
            return
        m = self.model.find_constant_input(mul_0447, 0.0447, delta=0.0001)
        if m < 0:
            return

        if mul_0447.input[0 if m == 1 else 1] != root_input:
            return

        subgraph_nodes = [
            mul_0447,
            mul_before_add_1,
            add_1,
            mul_before_tanh,
            tanh_node,
            add_after_tanh,
            mul_7978,
            mul_half,
            mul_last,
        ]
        if not self.model.is_safe_to_fuse_nodes(
            subgraph_nodes,
            [mul_last.output[0]],
            input_name_to_nodes,
            output_name_to_node,
        ):
            return

        self.nodes_to_remove.extend(subgraph_nodes)
        fused_node = helper.make_node(
            "FastGelu",
            inputs=[root_input],
            outputs=mul_last.output,
            name=self.model.create_node_name("FastGelu"),
        )
        fused_node.domain = "com.microsoft"
        self.nodes_to_add.append(fused_node)
        self.node_name_to_graph_name[fused_node.name] = self.this_graph_name
        return True

<<<<<<< HEAD
    def fuse_4(self, tanh_node, input_name_to_nodes: Dict, output_name_to_node: Dict) -> Optional[bool]:
        """
        PyTorch's gelu implementation with tanh approximation:
           Gelu(x) = 0.5 * x * (1 + torch.tanh(0.7978845834732056 * (x + 0.044714998453855515 * x * x * x)))
        """
        # Fuse subgraph into a FastGelu node:
        #
        #           root_input
        #          /  | |  |  \
        #         /   Mul  |   \
        #        |      \  |    |
        #        |       Mul    |
        #        |        |     |
        #        |       Mul    |
        #        |     (0.044)  |
        #        |         \   /
        #        |          Add
        #        |           |
        #        |          Mul
        #        |        (0.797)
        #        |           |
        #         \        Tanh
        #          \         |
        #           \       Add
        #            \      (1)
        #             \    /
        #              \  /
        #              Mul
        #               |
        #              Mul
        #             (0.5)
        #               |
        #             output
=======
    def fuse_4(self, tanh_node, input_name_to_nodes: dict, output_name_to_node: dict) -> bool | None:
        """
        This pattern is from stable diffusion 3.5 model.
        Fuse Gelu with tanh into one node:
              +-----------------+------------------+
              |                 |                  |
              |                 v                  v
            [root] ==> Mul --> Mul --> Mul -----> Add  --> Mul --> Tanh --> Add -----> Mul --> Mul -->
              |                       (A=0.0447)          (A=0.7978)        (A=1)       ^     (A=0.5)
              |                                                                         |
              +-------------------------------------------------------------------------+
        Note that constant input for Add and Mul could be first or second input.
        """
>>>>>>> 1fc9c482
        if tanh_node.output[0] not in input_name_to_nodes:
            return

        children = input_name_to_nodes[tanh_node.output[0]]
        if len(children) != 1 or children[0].op_type != "Add":
            return
        add_after_tanh = children[0]

        if not self.model.has_constant_input(add_after_tanh, 1.0):
            return
<<<<<<< HEAD
        j = self.model.find_constant_input(add_after_tanh, 1.0)
        if j < 0:
            return
=======
>>>>>>> 1fc9c482

        if add_after_tanh.output[0] not in input_name_to_nodes:
            return
        children = input_name_to_nodes[add_after_tanh.output[0]]
        if len(children) != 1 or children[0].op_type != "Mul":
            return
<<<<<<< HEAD
        mul_before_half = children[0]

        children = input_name_to_nodes[mul_before_half.output[0]]
        if len(children) != 1 or children[0].op_type != "Mul":
            return
        mul_last = children[0]

        i = self.model.find_constant_input(mul_last, 0.5)
        if i < 0:
            return

        root_input = mul_before_half.input[0]

        mul_0797 = self.model.match_parent(tanh_node, "Mul", 0, output_name_to_node)
        if mul_0797 is None:
            return
        k = self.model.find_constant_input(mul_0797, 0.7978, delta=0.0001)
        if k < 0:
            return

        add_before_tanh = self.model.match_parent(mul_0797, "Add", 0 if k == 1 else 1, output_name_to_node)
        if add_before_tanh is None:
            return
        if add_before_tanh.input[0] != root_input:
            return

        mul_0044 = self.model.match_parent(add_before_tanh, "Mul", 1, output_name_to_node)
        if mul_0044 is None:
            return
        m = self.model.find_constant_input(mul_0044, 0.0447, delta=0.0001)
        if m < 0:
            return

        mul_cubed = self.model.match_parent(mul_0044, "Mul", 0 if m == 1 else 1, output_name_to_node)
        if mul_cubed is None:
            return
        if mul_cubed.input[0] != root_input:
            return

        mul_squared = self.model.match_parent(mul_cubed, "Mul", 1, output_name_to_node)
        if mul_squared is None:
            return
        if mul_squared.input[0] != root_input or mul_squared.input[1] != root_input:
            return

        subgraph_nodes = [
            mul_squared,
            mul_cubed,
            mul_0044,
            add_before_tanh,
            mul_0797,
            tanh_node,
            add_after_tanh,
            mul_before_half,
            mul_last,
        ]
        if not self.model.is_safe_to_fuse_nodes(
            subgraph_nodes,
            [mul_last.output[0]],
=======
        mul_after_tanh = children[0]

        if mul_after_tanh.output[0] not in input_name_to_nodes:
            return
        children = input_name_to_nodes[mul_after_tanh.output[0]]
        if len(children) != 1 or children[0].op_type != "Mul":
            return
        mul_half = children[0]
        if not self.model.has_constant_input(mul_half, 0.5):
            return

        root_input = mul_after_tanh.input[0 if mul_after_tanh.input[1] == add_after_tanh.output[0] else 1]

        mul_before_tanh = self.model.match_parent(tanh_node, "Mul", 0, output_name_to_node)
        if mul_before_tanh is None:
            return

        i = self.model.find_constant_input(mul_before_tanh, 0.7978, delta=0.0001)
        if i < 0:
            return

        add_before_tanh = self.model.match_parent(mul_before_tanh, "Add", 0 if i == 1 else 1, output_name_to_node)
        if add_before_tanh is None:
            return

        if add_before_tanh.input[0] == root_input:
            another = 1
        elif add_before_tanh.input[1] == root_input:
            another = 0
        else:
            return

        mul_after_pow = self.model.match_parent(add_before_tanh, "Mul", another, output_name_to_node)
        if mul_after_pow is None:
            return

        i = self.model.find_constant_input(mul_after_pow, 0.0447, delta=0.0001)
        if i < 0:
            return

        mul = self.model.match_parent(mul_after_pow, "Mul", 0 if i == 1 else 1, output_name_to_node)
        if mul is None:
            return

        if mul.input[0] == root_input:
            another = 1
        elif mul.input[1] == root_input:
            another = 0
        else:
            return

        mul2 = self.model.match_parent(mul, "Mul", another, output_name_to_node)
        if mul2 is None:
            return

        if mul2.input[0] != root_input or mul2.input[1] != root_input:
            return

        subgraph_nodes = [
            mul2,
            mul,
            mul_after_pow,
            add_before_tanh,
            mul_before_tanh,
            tanh_node,
            add_after_tanh,
            mul_after_tanh,
            mul_half,
        ]

        if not self.model.is_safe_to_fuse_nodes(
            subgraph_nodes,
            [mul_half.output[0]],
>>>>>>> 1fc9c482
            input_name_to_nodes,
            output_name_to_node,
        ):
            return

        self.nodes_to_remove.extend(subgraph_nodes)
        fused_node = helper.make_node(
            "FastGelu",
            inputs=[root_input],
<<<<<<< HEAD
            outputs=mul_last.output,
=======
            outputs=mul_half.output,
>>>>>>> 1fc9c482
            name=self.model.create_node_name("FastGelu"),
        )
        fused_node.domain = "com.microsoft"
        self.nodes_to_add.append(fused_node)
        self.node_name_to_graph_name[fused_node.name] = self.this_graph_name
<<<<<<< HEAD
        self.increase_counter("FastGelu")
=======
>>>>>>> 1fc9c482
        return True<|MERGE_RESOLUTION|>--- conflicted
+++ resolved
@@ -28,11 +28,7 @@
         if self.fuse_4(tanh_node, input_name_to_nodes, output_name_to_node):
             return
 
-<<<<<<< HEAD
-    def fuse_1(self, tanh_node, input_name_to_nodes, output_name_to_node) -> Optional[bool]:
-=======
     def fuse_1(self, tanh_node, input_name_to_nodes, output_name_to_node) -> bool | None:
->>>>>>> 1fc9c482
         """
         Fuse Gelu with tanh into one node:
               +---------------------------+
@@ -365,44 +361,11 @@
         self.node_name_to_graph_name[fused_node.name] = self.this_graph_name
         return True
 
-<<<<<<< HEAD
-    def fuse_4(self, tanh_node, input_name_to_nodes: Dict, output_name_to_node: Dict) -> Optional[bool]:
+    def fuse_4(self, tanh_node, input_name_to_nodes: dict, output_name_to_node: dict) -> bool | None:
         """
         PyTorch's gelu implementation with tanh approximation:
            Gelu(x) = 0.5 * x * (1 + torch.tanh(0.7978845834732056 * (x + 0.044714998453855515 * x * x * x)))
-        """
-        # Fuse subgraph into a FastGelu node:
-        #
-        #           root_input
-        #          /  | |  |  \
-        #         /   Mul  |   \
-        #        |      \  |    |
-        #        |       Mul    |
-        #        |        |     |
-        #        |       Mul    |
-        #        |     (0.044)  |
-        #        |         \   /
-        #        |          Add
-        #        |           |
-        #        |          Mul
-        #        |        (0.797)
-        #        |           |
-        #         \        Tanh
-        #          \         |
-        #           \       Add
-        #            \      (1)
-        #             \    /
-        #              \  /
-        #              Mul
-        #               |
-        #              Mul
-        #             (0.5)
-        #               |
-        #             output
-=======
-    def fuse_4(self, tanh_node, input_name_to_nodes: dict, output_name_to_node: dict) -> bool | None:
-        """
-        This pattern is from stable diffusion 3.5 model.
+
         Fuse Gelu with tanh into one node:
               +-----------------+------------------+
               |                 |                  |
@@ -413,7 +376,6 @@
               +-------------------------------------------------------------------------+
         Note that constant input for Add and Mul could be first or second input.
         """
->>>>>>> 1fc9c482
         if tanh_node.output[0] not in input_name_to_nodes:
             return
 
@@ -424,79 +386,15 @@
 
         if not self.model.has_constant_input(add_after_tanh, 1.0):
             return
-<<<<<<< HEAD
         j = self.model.find_constant_input(add_after_tanh, 1.0)
         if j < 0:
             return
-=======
->>>>>>> 1fc9c482
 
         if add_after_tanh.output[0] not in input_name_to_nodes:
             return
         children = input_name_to_nodes[add_after_tanh.output[0]]
         if len(children) != 1 or children[0].op_type != "Mul":
             return
-<<<<<<< HEAD
-        mul_before_half = children[0]
-
-        children = input_name_to_nodes[mul_before_half.output[0]]
-        if len(children) != 1 or children[0].op_type != "Mul":
-            return
-        mul_last = children[0]
-
-        i = self.model.find_constant_input(mul_last, 0.5)
-        if i < 0:
-            return
-
-        root_input = mul_before_half.input[0]
-
-        mul_0797 = self.model.match_parent(tanh_node, "Mul", 0, output_name_to_node)
-        if mul_0797 is None:
-            return
-        k = self.model.find_constant_input(mul_0797, 0.7978, delta=0.0001)
-        if k < 0:
-            return
-
-        add_before_tanh = self.model.match_parent(mul_0797, "Add", 0 if k == 1 else 1, output_name_to_node)
-        if add_before_tanh is None:
-            return
-        if add_before_tanh.input[0] != root_input:
-            return
-
-        mul_0044 = self.model.match_parent(add_before_tanh, "Mul", 1, output_name_to_node)
-        if mul_0044 is None:
-            return
-        m = self.model.find_constant_input(mul_0044, 0.0447, delta=0.0001)
-        if m < 0:
-            return
-
-        mul_cubed = self.model.match_parent(mul_0044, "Mul", 0 if m == 1 else 1, output_name_to_node)
-        if mul_cubed is None:
-            return
-        if mul_cubed.input[0] != root_input:
-            return
-
-        mul_squared = self.model.match_parent(mul_cubed, "Mul", 1, output_name_to_node)
-        if mul_squared is None:
-            return
-        if mul_squared.input[0] != root_input or mul_squared.input[1] != root_input:
-            return
-
-        subgraph_nodes = [
-            mul_squared,
-            mul_cubed,
-            mul_0044,
-            add_before_tanh,
-            mul_0797,
-            tanh_node,
-            add_after_tanh,
-            mul_before_half,
-            mul_last,
-        ]
-        if not self.model.is_safe_to_fuse_nodes(
-            subgraph_nodes,
-            [mul_last.output[0]],
-=======
         mul_after_tanh = children[0]
 
         if mul_after_tanh.output[0] not in input_name_to_nodes:
@@ -505,7 +403,11 @@
         if len(children) != 1 or children[0].op_type != "Mul":
             return
         mul_half = children[0]
+        
         if not self.model.has_constant_input(mul_half, 0.5):
+            return
+        i = self.model.find_constant_input(mul_half, 0.5)
+        if i < 0:
             return
 
         root_input = mul_after_tanh.input[0 if mul_after_tanh.input[1] == add_after_tanh.output[0] else 1]
@@ -514,11 +416,13 @@
         if mul_before_tanh is None:
             return
 
-        i = self.model.find_constant_input(mul_before_tanh, 0.7978, delta=0.0001)
-        if i < 0:
-            return
-
-        add_before_tanh = self.model.match_parent(mul_before_tanh, "Add", 0 if i == 1 else 1, output_name_to_node)
+        if not self.model.has_constant_input(mul_before_tanh, 0.7978):
+            return
+        k = self.model.find_constant_input(mul_before_tanh, 0.7978, delta=0.0001)
+        if k < 0:
+            return
+
+        add_before_tanh = self.model.match_parent(mul_before_tanh, "Add", 0 if k == 1 else 1, output_name_to_node)
         if add_before_tanh is None:
             return
 
@@ -533,31 +437,33 @@
         if mul_after_pow is None:
             return
 
-        i = self.model.find_constant_input(mul_after_pow, 0.0447, delta=0.0001)
-        if i < 0:
-            return
-
-        mul = self.model.match_parent(mul_after_pow, "Mul", 0 if i == 1 else 1, output_name_to_node)
-        if mul is None:
-            return
-
-        if mul.input[0] == root_input:
+        if not self.model.has_constant_input(mul_after_pow, 0.0447):
+            return
+        m = self.model.find_constant_input(mul_after_pow, 0.0447, delta=0.0001)
+        if m < 0:
+            return
+
+        mul_cubed = self.model.match_parent(mul_after_pow, "Mul", 0 if m == 1 else 1, output_name_to_node)
+        if mul_cubed is None:
+            return
+
+        if mul_cubed.input[0] == root_input:
             another = 1
-        elif mul.input[1] == root_input:
+        elif mul_cubed.input[1] == root_input:
             another = 0
         else:
             return
 
-        mul2 = self.model.match_parent(mul, "Mul", another, output_name_to_node)
-        if mul2 is None:
-            return
-
-        if mul2.input[0] != root_input or mul2.input[1] != root_input:
+        mul_squared = self.model.match_parent(mul_cubed, "Mul", another, output_name_to_node)
+        if mul_squared is None:
+            return
+
+        if mul_squared.input[0] != root_input or mul_squared.input[1] != root_input:
             return
 
         subgraph_nodes = [
-            mul2,
-            mul,
+            mul_squared,
+            mul_cubed,
             mul_after_pow,
             add_before_tanh,
             mul_before_tanh,
@@ -570,7 +476,6 @@
         if not self.model.is_safe_to_fuse_nodes(
             subgraph_nodes,
             [mul_half.output[0]],
->>>>>>> 1fc9c482
             input_name_to_nodes,
             output_name_to_node,
         ):
@@ -580,18 +485,11 @@
         fused_node = helper.make_node(
             "FastGelu",
             inputs=[root_input],
-<<<<<<< HEAD
-            outputs=mul_last.output,
-=======
             outputs=mul_half.output,
->>>>>>> 1fc9c482
             name=self.model.create_node_name("FastGelu"),
         )
         fused_node.domain = "com.microsoft"
         self.nodes_to_add.append(fused_node)
         self.node_name_to_graph_name[fused_node.name] = self.this_graph_name
-<<<<<<< HEAD
         self.increase_counter("FastGelu")
-=======
->>>>>>> 1fc9c482
         return True