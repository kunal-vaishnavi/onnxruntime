# -------------------------------------------------------------------------
# Copyright (c) Microsoft Corporation.  All rights reserved.
# Licensed under the MIT License.
# --------------------------------------------------------------------------

import logging
import os
import sys
from collections import deque
from pathlib import Path
from typing import Dict, List, Optional, Tuple

from float16 import convert_float_to_float16
from onnx import AttributeProto, GraphProto, ModelProto, NodeProto, TensorProto, helper, numpy_helper, save_model
from shape_infer_helper import SymbolicShapeInferenceHelper

logger = logging.getLogger(__name__)


class OnnxModel:
    def __init__(self, model):
        self.initialize(model)

    def initialize(self, model):
        self.model: ModelProto = model
        self._node_name_suffix: Dict[str, int] = {}  # key is node name prefix, value is the last suffix generated
        self.shape_infer_helper: SymbolicShapeInferenceHelper = None
        self.enable_shape_infer: bool = True
        self.all_graphs: Optional[List[GraphProto]] = None

    def disable_shape_inference(self):
        self.enable_shape_infer = False

    def infer_runtime_shape(self, dynamic_axis_mapping={}, update=False):  # noqa: B006
        if self.enable_shape_infer:
            if self.shape_infer_helper is None or update:
                self.shape_infer_helper = SymbolicShapeInferenceHelper(self.model)

            try:
                if self.shape_infer_helper.infer(dynamic_axis_mapping):
                    return self.shape_infer_helper
            except Exception:
                self.enable_shape_infer = False  # disable shape inference to suppress same error message.
                print("failed in shape inference", sys.exc_info()[0])

        return None

    def input_name_to_nodes(self):
        input_name_to_nodes = {}
        for node in self.nodes():
            for input_name in node.input:
                if input_name:  # could be empty when it is optional
                    if input_name not in input_name_to_nodes:
                        input_name_to_nodes[input_name] = [node]
                    else:
                        input_name_to_nodes[input_name].append(node)
        return input_name_to_nodes

    def output_name_to_node(self):
        output_name_to_node = {}
        for node in self.nodes():
            for output_name in node.output:
                if output_name:  # could be empty when it is optional
                    output_name_to_node[output_name] = node
        return output_name_to_node

    def nodes(self):
        all_nodes = []
        for graph in self.graphs():
            for node in graph.node:
                all_nodes.append(node)
        return all_nodes

    def graph(self):
        return self.model.graph

    def graphs(self):
        if self.all_graphs is not None:
            return self.all_graphs
        self.all_graphs = []
        graph_queue = [self.model.graph]
        while graph_queue:
            graph = graph_queue.pop(0)
            self.all_graphs.append(graph)
            for node in graph.node:
                for attr in node.attribute:
                    if attr.type == AttributeProto.AttributeType.GRAPH:
                        assert isinstance(attr.g, GraphProto)
                        graph_queue.append(attr.g)
                    if attr.type == AttributeProto.AttributeType.GRAPHS:
                        for g in attr.graphs:
                            assert isinstance(g, GraphProto)
                            graph_queue.append(g)
        return self.all_graphs

    def get_graphs_input_names(self):
        input_names = []
        for graph in self.graphs():
            for input in graph.input:
                input_names.append(input.name)
        return input_names

    def get_graphs_output_names(self):
        output_names = []
        for graph in self.graphs():
            for output in graph.output:
                output_names.append(output.name)
        return output_names

    def get_graph_by_node(self, node):
        for graph in self.graphs():
            if node in graph.node:
                return graph
        return None

    def get_graph_by_name(self, graph_name):
        for graph in self.graphs():
            if graph_name == graph.name:
                return graph
        return None

    def get_topological_insert_id(self, graph, outputs):
        for idx, node in enumerate(graph.node):
            for input in node.input:
                if input in outputs:
                    return idx
        return len(graph.node)

    def remove_node(self, node):
        for graph in self.graphs():
            if node in graph.node:
                graph.node.remove(node)
                return
        logger.warning("Failed to remove node %s", node)  # It might be a bug to hit this line.

    def remove_nodes(self, nodes_to_remove):
        for node in nodes_to_remove:
            self.remove_node(node)

    def add_node(self, node, graph_name=None):
        if graph_name is None or graph_name == self.model.graph.name:
            self.model.graph.node.extend([node])
        else:
            graph = self.get_graph_by_name(graph_name)
            insert_idx = self.get_topological_insert_id(graph, node.output)
            graph.node.insert(insert_idx, node)

    def add_nodes(self, nodes_to_add, node_name_to_graph_name=None):
        if node_name_to_graph_name is None:
            self.model.graph.node.extend(nodes_to_add)
        else:
            for node in nodes_to_add:
                graph_name = node_name_to_graph_name[node.name]
                self.add_node(node, graph_name)

    def add_initializer(self, tensor, graph_name=None):
        if graph_name is None or graph_name == self.model.graph.name:
            self.model.graph.initializer.extend([tensor])
        else:
            graph = self.get_graph_by_name(graph_name)
            graph.initializer.extend([tensor])

    def add_input(self, input, graph_name=None):
        if graph_name is None or graph_name == self.model.graph.name:
            self.model.graph.input.extend([input])
        else:
            graph = self.get_graph_by_name(graph_name)
            graph.input.extend([input])

    @staticmethod
    def replace_node_input(node, old_input_name, new_input_name):
        assert isinstance(old_input_name, str) and isinstance(new_input_name, str)
        for j in range(len(node.input)):
            if node.input[j] == old_input_name:
                node.input[j] = new_input_name

    def replace_input_of_all_nodes(self, old_input_name, new_input_name):
        for node in self.model.graph.node:
            OnnxModel.replace_node_input(node, old_input_name, new_input_name)

    @staticmethod
    def replace_node_output(node, old_output_name, new_output_name):
        assert isinstance(old_output_name, str) and isinstance(new_output_name, str)
        for j in range(len(node.output)):
            if node.output[j] == old_output_name:
                node.output[j] = new_output_name

    def replace_output_of_all_nodes(self, old_output_name, new_output_name):
        # This function shall be used carefully. For example:
        #       Add --[old_name]--> Cast ---> [new_name]
        #        |
        #        +----[old_name]--> Transpose -->
        # If we want to remove the Cast node: replace output of Add to new_name is not enough;
        # The input of Transpose shall also be updated to new_name.
        for node in self.model.graph.node:
            OnnxModel.replace_node_output(node, old_output_name, new_output_name)

    def get_initializer(self, name):
        for graph in self.graphs():
            for tensor in graph.initializer:
                if tensor.name == name:
                    return tensor
        return None

    def get_nodes_by_op_type(self, op_type):
        nodes = []
        for node in self.nodes():
            if node.op_type == op_type:
                nodes.append(node)
        return nodes

    def get_children(self, node, input_name_to_nodes=None):
        if input_name_to_nodes is None:
            input_name_to_nodes = self.input_name_to_nodes()

        children = []
        for output in node.output:
            if output in input_name_to_nodes:
                for node in input_name_to_nodes[output]:
                    children.append(node)
        return children

    def get_parents(self, node, output_name_to_node=None):
        if output_name_to_node is None:
            output_name_to_node = self.output_name_to_node()

        parents = []
        for input in node.input:
            if input in output_name_to_node:
                parents.append(output_name_to_node[input])
        return parents

    def get_parent(self, node, i, output_name_to_node=None):
        if output_name_to_node is None:
            output_name_to_node = self.output_name_to_node()

        if len(node.input) <= i:
            return None

        input = node.input[i]
        if input not in output_name_to_node:
            return None

        return output_name_to_node[input]

    def match_first_parent(self, node, parent_op_type, output_name_to_node, exclude=[]):  # noqa: B006
        """
        Find parent node based on constraints on op_type.

        Args:
            node (str): current node name.
            parent_op_type (str): constraint of parent node op_type.
            output_name_to_node (dict): dictionary with output name as key, and node as value.
            exclude (list): list of nodes that are excluded (not allowed to match as parent).

        Returns:
            parent: The matched parent node. None if not found.
            index: The input index of matched parent node. None if not found.
        """
        for i, input in enumerate(node.input):
            if input in output_name_to_node:
                parent = output_name_to_node[input]
                if parent.op_type == parent_op_type and parent not in exclude:
                    return parent, i
                else:
                    logger.debug(f"To find first {parent_op_type}, current {parent.op_type}")
        return None, None

    def match_parent(
        self,
        node,
        parent_op_type,
        input_index=None,
        output_name_to_node=None,
        exclude=[],  # noqa: B006
        return_indice=None,
    ):
        """
        Find parent node based on constraints on op_type and index.
        When input_index is None, we will find the first parent node based on constraints,
        and return_indice will be appended the corresponding input index.

        Args:
            node (str): current node name.
            parent_op_type (str): constraint of parent node op_type.
            input_index (int or None): only check the parent given input index of current node.
            output_name_to_node (dict): dictionary with output name as key, and node as value.
            exclude (list): list of nodes that are excluded (not allowed to match as parent).
            return_indice (list): a list to append the input index when input_index is None.

        Returns:
            parent: The matched parent node.
        """
        assert node is not None
        assert input_index is None or input_index >= 0

        if output_name_to_node is None:
            output_name_to_node = self.output_name_to_node()

        if input_index is None:
            parent, index = self.match_first_parent(node, parent_op_type, output_name_to_node, exclude)
            if return_indice is not None:
                return_indice.append(index)
            return parent

        if input_index >= len(node.input):
            logger.debug(f"input_index {input_index} >= node inputs {len(node.input)}")
            return None

        parent = self.get_parent(node, input_index, output_name_to_node)
        if parent is not None and parent.op_type == parent_op_type and parent not in exclude:
            return parent

        if parent is not None:
            logger.debug(f"Expect {parent_op_type}, Got {parent.op_type}")

        return None

    def match_parent_paths(self, node, paths, output_name_to_node):
        for i, path in enumerate(paths):
            assert isinstance(path, (List, Tuple))
            return_indice = []
            matched = self.match_parent_path(node, path[0], path[1], output_name_to_node, return_indice)
            if matched:
                return i, matched, return_indice
        return -1, None, None

    def match_parent_path(
        self,
        node,
        parent_op_types,
        parent_input_index=None,
        output_name_to_node=None,
        return_indice=None,
    ):
        """
        Find a sequence of input edges based on constraints on parent op_type and index.
        When input_index is None, we will find the first parent node based on constraints,
        and return_indice will be appended the corresponding input index.

        Args:
            node (str): current node name.
            parent_op_types (str): constraint of parent node op_type of each input edge.
            parent_input_index (list): constraint of input index of each input edge. None means no constraint.
            output_name_to_node (dict): dictionary with output name as key, and node as value.
            return_indice (list): a list to append the input index
                                  When there is no constraint on input index of an edge.

        Returns:
            parents: a list of matched parent node.
        """
        if parent_input_index is not None:
            assert len(parent_input_index) == len(parent_op_types)

        if output_name_to_node is None:
            output_name_to_node = self.output_name_to_node()

        current_node = node
        matched_parents = []
        for i, op_type in enumerate(parent_op_types):
            matched_parent = self.match_parent(
                current_node,
                op_type,
                parent_input_index[i] if parent_input_index is not None else None,
                output_name_to_node,
                exclude=[],
                return_indice=return_indice,
            )
            if matched_parent is None:
                if parent_input_index is not None:
                    logger.debug(
                        f"Failed to match index={i} parent_input_index={parent_input_index[i]} op_type={op_type}",
                        stack_info=True,
                    )
                else:
                    logger.debug(f"Failed to match index={i} op_type={op_type}", stack_info=True)
                return None

            matched_parents.append(matched_parent)
            current_node = matched_parent

        return matched_parents

    def find_first_child_by_type(self, node, child_type, input_name_to_nodes=None, recursive=True):
        children = self.get_children(node, input_name_to_nodes)
        dq = deque(children)
        while len(dq) > 0:
            current_node = dq.pop()
            if current_node.op_type == child_type:
                return current_node

            if recursive:
                children = self.get_children(current_node, input_name_to_nodes)
                for child in children:
                    dq.appendleft(child)

        return None

    def find_first_parent_by_type(self, node, parent_type, output_name_to_node=None, recursive=True):
        if output_name_to_node is None:
            output_name_to_node = self.output_name_to_node()

        parents = self.get_parents(node, output_name_to_node)
        dq = deque(parents)
        while len(dq) > 0:
            current_node = dq.pop()
            if current_node.op_type == parent_type:
                return current_node

            if recursive:
                parents = self.get_parents(current_node, output_name_to_node)
                for parent in parents:
                    dq.appendleft(parent)

        return None

    def get_constant_value(self, output_name):
        for node in self.get_nodes_by_op_type("Constant"):
            if node.output[0] == output_name:
                for att in node.attribute:
                    if att.name == "value":
                        return numpy_helper.to_array(att.t)

        # Fall back to intializer since constant folding might have been applied.
        initializer = self.get_initializer(output_name)
        if initializer is not None:
            return numpy_helper.to_array(initializer)

        return None

    def get_constant_input(self, node):
        for i, input in enumerate(node.input):
            value = self.get_constant_value(input)
            if value is not None:
                return i, value

        return None, None

    def find_constant_input(self, node, expected_value, delta=0.000001):
        i, value = self.get_constant_input(node)
        if value is not None and value.size == 1 and abs(value - expected_value) < delta:
            return i

        return -1

    def is_constant_with_specified_dimension(self, output_name, dimensions, description):
        value = self.get_constant_value(output_name)
        if value is None:
            logger.debug(f"{description} {output_name} is not initializer.")
            return False

        if len(value.shape) != dimensions:
            logger.debug(f"{description} {output_name} shall have {dimensions} dimensions. Got shape {value.shape}")
            return False

        return True

    def has_constant_input(self, node, expected_value, delta=0.000001):
        return self.find_constant_input(node, expected_value, delta) >= 0

    def get_children_subgraph_nodes(self, root_node, stop_nodes, input_name_to_nodes=None):
        if input_name_to_nodes is None:
            input_name_to_nodes = self.input_name_to_nodes()

        children = input_name_to_nodes[root_node.output[0]]

        unique_nodes = []

        dq = deque(children)
        while len(dq) > 0:
            current_node = dq.pop()
            if current_node in stop_nodes:
                continue

            if current_node not in unique_nodes:
                unique_nodes.append(current_node)

                for output in current_node.output:
                    if output in input_name_to_nodes:
                        children = input_name_to_nodes[output]
                        for child in children:
                            dq.appendleft(child)

        return unique_nodes

    def tensor_shape_to_list(self, tensor_type):
        """Convert tensor shape to list"""
        shape_list = []
        for d in tensor_type.shape.dim:
            if d.HasField("dim_value"):
                shape_list.append(d.dim_value)  # known dimension
            elif d.HasField("dim_param"):
                shape_list.append(d.dim_param)  # unknown dimension with symbolic name
            else:
                shape_list.append("?")  # shall not happen
        return shape_list

    def get_dtype(self, input_or_output: str):
        """Try get data type given a name (could be initializer, graph input or output)."""
        tensor_type_map = {obj.name: obj.type for obj in self.model.graph.value_info}

        if input_or_output in tensor_type_map:
            return tensor_type_map[input_or_output].tensor_type.elem_type

        graph_input = self.find_graph_input(input_or_output)
        if graph_input:
            return graph_input.type.tensor_type.elem_type

        graph_output = self.find_graph_output(input_or_output)
        if graph_output:
            return graph_output.type.tensor_type.elem_type

        return None

    @staticmethod
    def get_node_attribute(node: NodeProto, attribute_name: str):
        for attr in node.attribute:
            if attr.name == attribute_name:
                value = helper.get_attribute_value(attr)
                return value
        return None

    def remove_cascaded_cast_nodes(self):
        """Remove Cast node that are followed by another Cast node like  --> Cast --> Cast -->
        Note that this shall be used carefully since it might introduce semantic change.
        For example, float -> int -> float could get different value than the original float value.
        So, it is recommended to used only in post-processing of mixed precision conversion.
        """
        output_name_to_node = self.output_name_to_node()
        removed_count = 0
        for node in self.nodes():
            if node.op_type == "Cast":
                parent = self.get_parent(node, 0, output_name_to_node=output_name_to_node)
                if parent and parent.op_type == "Cast":
                    node.input[0] = parent.input[0]
                    removed_count += 1

        if removed_count > 0:
            logger.info("Removed %d cascaded Cast nodes", removed_count)
            self.prune_graph()

    def remove_useless_cast_nodes(self):
        """Remove cast nodes that are not needed: input and output has same data type."""
        shape_infer = self.infer_runtime_shape(update=True)
        if shape_infer is None:
            logger.info("Skip removing useless cast nodes since shape inference failed.")
            return

        def get_data_type(input_or_output_name):
            dtype = self.get_dtype(input_or_output_name)
            if dtype:
                return dtype
            if shape_infer.known_vi_[input_or_output_name].type.tensor_type.HasField("elem_type"):
                return shape_infer.known_vi_[input_or_output_name].type.tensor_type.elem_type
            return None

        nodes_to_remove = []
        for node in self.nodes():
            if node.op_type == "Cast":
                input_dtype = get_data_type(node.input[0])
                output_dtype = get_data_type(node.output[0])
                if input_dtype and input_dtype == output_dtype:
                    nodes_to_remove.append(node)

        if nodes_to_remove:
            graph_input_names = set(self.get_graphs_input_names())
            graph_output_names = set(self.get_graphs_output_names())
            for node in nodes_to_remove:
                if bool(set(node.output) & graph_output_names):
                    if (not bool(set(node.input) & graph_input_names)) and len(
                        self.input_name_to_nodes()[node.input[0]]
                    ) == 1:
                        self.replace_output_of_all_nodes(node.input[0], node.output[0])
                    else:
                        continue
                else:
                    self.replace_input_of_all_nodes(node.output[0], node.input[0])
                self.remove_node(node)

            logger.info("Removed %d Cast nodes with output type same as input", len(nodes_to_remove))

    def convert_model_float32_to_float16(self, cast_input_output=True):
        logger.warning(
            "The function convert_model_float32_to_float16 is deprecated. Use convert_float_to_float16 instead!"
        )
        self.convert_float_to_float16(use_symbolic_shape_infer=True, keep_io_types=cast_input_output)

    def convert_float_to_float16(self, use_symbolic_shape_infer=True, **kwargs):
        """Convert a model to half (default) or mixed precision.
           To use mixed precision, user need specify which graph inputs, outputs, operator type
           or list of nodes shall keep in float32.

           By default, we use symbolic shape inference to get shape and type information.
           If not, ONNX shape inference will be used.

           Note that symbolic/ONNX shape inference might fail, and the conversion might not proceed
           without shape and type information.

        Args:
            use_symbolic_shape_infer (bool, optional): use symbolic shape inference instead of onnx shape inference.
                                                       Defaults to True.
            keep_io_types (Union[bool, List[str]], optional): boolean or a list of float32 input/output names.
                                                              If True, model inputs/outputs should be left as float32.
                                                              Defaults to True.
            op_block_list (List[str], optional): List of operator types to leave as float32.
                                                 Defaults to None, which will use `float16.DEFAULT_OP_BLOCK_LIST`.
            node_block_list (List[str], optional): List of node names to leave as float32. Defaults to None.
            force_fp16_initializers(bool): force converting all float initializers to float16.
                                           Default to false.
            min_positive_val (float, optional): minimal positive value. Defaults to 1e-7.
            max_finite_val (float, optional): maximal finite value. Defaults to 1e4.
        """
        if "keep_io_types" not in kwargs:
            kwargs["keep_io_types"] = True

        model = self.model
        if use_symbolic_shape_infer:
            # Use symbolic shape inference since custom operators (like Gelu, SkipLayerNormalization etc)
            # are not recognized by onnx shape inference.
            shape_infer_helper = SymbolicShapeInferenceHelper(model, verbose=0)
            model = shape_infer_helper.infer_shapes(model, auto_merge=True, guess_output_rank=False)

        parameters = {"disable_shape_infer": use_symbolic_shape_infer}
        parameters.update(
            {
                key: kwargs[key]
                for key in [
                    "keep_io_types",
                    "min_positive_val",
                    "max_finite_val",
                    "op_block_list",
                    "node_block_list",
                    "force_fp16_initializers",
                ]
                if key in kwargs
            }
        )

        fp16_model = convert_float_to_float16(model, **parameters)
        self.initialize(fp16_model)

        self.remove_cascaded_cast_nodes()

        self.remove_useless_cast_nodes()

    def create_node_name(self, op_type, name_prefix=None):
        """Create a unique node name that starts with a prefix (default is operator type).
           The name will not be duplicated with any name that generated or existed in current graphs.
        Args:
            op_type (str): operator type
            name_prefix (str, optional): prefix of node name. Defaults to None.

        Returns:
            str: node name
        """

        if name_prefix:
            prefix = name_prefix if name_prefix.endswith("_") else (name_prefix + "_")
        else:
            prefix = op_type + "_"

        suffix: int = 0
        if prefix in self._node_name_suffix:
            suffix = self._node_name_suffix[prefix] + 1
        else:
            # Check existed node name only once for a prefix
            # as we assume create_node_name is called for every new node in fusion.
            for node in self.nodes():
                if node.name and node.name.startswith(prefix):
                    try:
                        index = int(node.name[len(prefix) :])
                        suffix = max(index + 1, suffix)
                    except ValueError:
                        continue

        # Record the generated suffix so that we can avoid generating duplicated name.
        self._node_name_suffix[prefix] = suffix

        return prefix + str(suffix)

    def find_graph_input(self, input_name):
        for input in self.model.graph.input:
            if input.name == input_name:
                return input
        return None

    def find_graph_output(self, output_name):
        for output in self.model.graph.output:
            if output.name == output_name:
                return output
        return None

    def get_parent_subgraph_nodes(self, node, stop_nodes, output_name_to_node=None):
        if output_name_to_node is None:
            output_name_to_node = self.output_name_to_node()

        unique_nodes = []

        parents = self.get_parents(node, output_name_to_node)
        dq = deque(parents)
        while len(dq) > 0:
            current_node = dq.pop()
            if current_node in stop_nodes:
                continue

            if current_node not in unique_nodes:
                unique_nodes.append(current_node)

                for input in current_node.input:
                    if input in output_name_to_node:
                        dq.appendleft(output_name_to_node[input])

        return unique_nodes

    def get_graph_inputs(self, current_node, recursive=False):
        """
        Find graph inputs that linked to current node.
        """
        graph_inputs = []
        for input in current_node.input:
            if self.find_graph_input(input) and input not in graph_inputs:
                graph_inputs.append(input)

        if recursive:
            parent_nodes = self.get_parent_subgraph_nodes(current_node, [])
            for node in parent_nodes:
                for input in node.input:
                    if self.find_graph_input(input) and input not in graph_inputs:
                        graph_inputs.append(input)
        return graph_inputs

    @staticmethod
    def input_index(node_output, child_node):
        index = 0
        for input in child_node.input:
            if input == node_output:
                return index
            index += 1
        return -1

    def remove_unused_constant(self):
        input_name_to_nodes = self.input_name_to_nodes()

        # remove unused constant
        unused_nodes = []
        nodes = self.nodes()
        for node in nodes:
            if node.op_type == "Constant" and node.output[0] not in input_name_to_nodes:
                unused_nodes.append(node)

        self.remove_nodes(unused_nodes)

        if len(unused_nodes) > 0:
            logger.debug(f"Removed unused constant nodes: {len(unused_nodes)}")

    def prune_graph(self, outputs=None, allow_remove_graph_inputs=True):
        """
<<<<<<< HEAD
        Prune graph to keep only required outputs. It removes unnecessary inputs and nodes.
        Nodes that are not linked (directly or indirectly) to any required output will be removed.
=======
        Prune graph to keep only required outputs. It removes unnecessary nodes that are not linked
        (directly or indirectly) to any required output.

        There is also an option to remove graph inputs that are not used to generate any required output.
>>>>>>> 0fbf7158

        Args:
            outputs (list): a list of graph outputs to retain. If it is None, all graph outputs will be kept.
            allow_remove_graph_inputs (bool): allow remove graph inputs.
        """

        if len(self.graphs()) > 1:
            logger.debug("Skip prune_graph since graph has subgraph")
            return

        if outputs is None:
            outputs = [output.name for output in self.model.graph.output]

        output_name_to_node = self.output_name_to_node()
        all_nodes = []
        for output in outputs:
            if output in output_name_to_node:
                last_node = output_name_to_node[output]
                if last_node in all_nodes:
                    continue
                nodes = self.get_parent_subgraph_nodes(last_node, [])
                all_nodes.append(last_node)
                all_nodes.extend(nodes)

        nodes_to_remove = []
        for node in self.model.graph.node:
            if node not in all_nodes:
                nodes_to_remove.append(node)

        self.remove_nodes(nodes_to_remove)

        # remove outputs not in list
        output_to_remove = []
        for output in self.model.graph.output:
            if output.name not in outputs:
                output_to_remove.append(output)
        for output in output_to_remove:
            self.model.graph.output.remove(output)

        # remove inputs not used by any node.
        input_to_remove = []
        if allow_remove_graph_inputs:
            input_name_to_nodes = self.input_name_to_nodes()
            for input in self.model.graph.input:
                if input.name not in input_name_to_nodes:
                    input_to_remove.append(input)
            for input in input_to_remove:
                self.model.graph.input.remove(input)

        if input_to_remove or output_to_remove or nodes_to_remove:
            removed = []
            if input_to_remove:
                removed.append(f"{len(input_to_remove)} inputs")
            if output_to_remove:
                removed.append(f"{len(output_to_remove)} outputs")
            if nodes_to_remove:
                removed.append(f"{len(nodes_to_remove)} nodes")
            logger.info("Removed %s", ", ".join(removed))

        self.update_graph()

    def update_graph(self, verbose=False, allow_remove_graph_inputs=False):
        graph = self.model.graph

        remaining_input_names = []
        for node in graph.node:
            if node.op_type in ["Loop", "Scan", "If"]:
                # TODO: handle inner graph
                logger.debug(f"Skip update_graph since graph has operator: {node.op_type}")
                return
            if node.op_type != "Constant":
                for input_name in node.input:
                    if input_name not in remaining_input_names:
                        remaining_input_names.append(input_name)
        if verbose:
            logger.debug(f"remaining input names: {remaining_input_names}")

        # remove graph input that is not used
        inputs_to_remove = []
        if allow_remove_graph_inputs:
            for input in graph.input:
                if input.name not in remaining_input_names:
                    inputs_to_remove.append(input)
            for input in inputs_to_remove:
                graph.input.remove(input)

        names_to_remove = [input.name for input in inputs_to_remove]
        logger.debug(f"remove {len(inputs_to_remove)} unused inputs: {names_to_remove}")

        # remove weights that are not used
        weights_to_remove = []
        weights_to_keep = []
        for initializer in graph.initializer:
            if initializer.name not in remaining_input_names and not self.find_graph_output(initializer.name):
                weights_to_remove.append(initializer)
            else:
                weights_to_keep.append(initializer.name)
        for initializer in weights_to_remove:
            graph.initializer.remove(initializer)

        names_to_remove = [initializer.name for initializer in weights_to_remove]
        logger.debug(f"remove {len(weights_to_remove)} unused initializers: {names_to_remove}")
        if verbose:
            logger.debug(f"remaining initializers:{weights_to_keep}")

        self.remove_unused_constant()

    def is_safe_to_fuse_nodes(self, nodes_to_remove, keep_outputs, input_name_to_nodes, output_name_to_node):
        for node_to_remove in nodes_to_remove:
            for output_to_remove in node_to_remove.output:
                if output_to_remove in keep_outputs:
                    continue

                if output_to_remove in input_name_to_nodes:
                    for impacted_node in input_name_to_nodes[output_to_remove]:
                        if impacted_node not in nodes_to_remove:
                            logger.debug(
                                "it is not safe to remove nodes since output %s is used by %s",
                                output_to_remove,
                                impacted_node,
                            )
                            return False
        return True

    @staticmethod
    def graph_topological_sort(graph, is_deterministic=False):
        deps_set = set()  # dependency set of all node
        sorted_node_set = set()  # sorted node set
        sorted_nodes = []  # initialize sorted_nodes

        initializer_names = [init.name for init in graph.initializer]
        graph_input_names = [input.name for input in graph.input]
        input_names = initializer_names + graph_input_names

        if is_deterministic:
            input_names.sort()

        for input_name in input_names:
            deps_set.add(input_name)

        sorted_node_set_len = -1
        graph_nodes = graph.node if not is_deterministic else sorted(graph.node, key=lambda x: x.name)
        last_node_name = None
        while len(sorted_node_set) != len(graph_nodes):
            if len(sorted_node_set) == sorted_node_set_len:
                break
            sorted_node_set_len = len(sorted_node_set)
            for node_idx, node in enumerate(graph_nodes):
                if node_idx in sorted_node_set:
                    continue
                input_count = sum(1 for _ in node.input if _)
                if input_count == 0:
                    sorted_nodes.append(node)
                    sorted_node_set.add(node_idx)
                    for output in node.output:
                        deps_set.add(output)
                    continue
                failed = False
                for input_name in node.input:
                    if input_name != "" and input_name not in deps_set:
                        failed = True
                        last_node_name = node.name
                if not failed:
                    sorted_nodes.append(node)
                    sorted_node_set.add(node_idx)
                    for output in node.output:
                        deps_set.add(output)
                else:
                    continue

        if len(sorted_node_set) != len(graph.node):
            raise RuntimeError(
                f"Graph is not a DAG: len(sorted_node_set)={len(sorted_node_set)}, len(graph.node)={len(graph.node)}, failed at node {last_node_name}"
            )

        graph.ClearField("node")
        graph.node.extend(sorted_nodes)

    def topological_sort(self, is_deterministic=False):
        # TODO: support graph_topological_sort() in subgraphs
        # for graph in self.graphs():
        #    self.graph_topological_sort(graph)
        OnnxModel.graph_topological_sort(self.model.graph, is_deterministic)

    @staticmethod
    def save(
        model,
        output_path,
        save_as_external_data=False,
        all_tensors_to_one_file=True,
        size_threshold=1024,
        convert_attribute=False,
    ):
        Path(output_path).parent.mkdir(parents=True, exist_ok=True)

        # Add ms domain if needed
        ms_opset = [opset for opset in model.opset_import if opset.domain == "com.microsoft"]
        # Check whether there is custom op in top level graph (our fusion is on top level right now).
        # May need to extend to subgraph if our fusion are extended to subgraphs.
        ms_node = [node for node in model.graph.node if node.domain == "com.microsoft"]
        if ms_node and not ms_opset:
            opset = model.opset_import.add()
            opset.version = 1
            opset.domain = "com.microsoft"

        if save_as_external_data:
            # Save model to external data, which is needed for model size > 2GB
            output_dir = Path(output_path).parent
            output_dir.mkdir(parents=True, exist_ok=True)
            external_data_path = output_path + ".data"
            location = Path(external_data_path).name if all_tensors_to_one_file else None

            if os.path.exists(output_path):
                logger.info(f"Delete the existed onnx file: {output_path}")
                os.remove(output_path)

            if all_tensors_to_one_file:
                if os.path.exists(external_data_path):
                    # Delete the external data file. Otherwise, data will be appended to existing file.
                    logger.info(f"Delete the existed external data file: {external_data_path}")
                    os.remove(external_data_path)
            else:
                if os.listdir(output_dir):
                    raise RuntimeError(f"Output directory ({output_dir}) for external data is not empty.")

            save_model(
                model,
                output_path,
                save_as_external_data=True,
                all_tensors_to_one_file=all_tensors_to_one_file,
                location=location,
                size_threshold=size_threshold,
                convert_attribute=convert_attribute,
            )
        else:
            save_model(model, output_path)

    def save_model_to_file(self, output_path, use_external_data_format=False, all_tensors_to_one_file=True):
        logger.info("Sort graphs in topological order")
        self.topological_sort()

        # Note: After the model is saved to another directory with external data,
        #       You need reload the onnx model if you want to read tensor from self.model object.
        #       It is because the base directory is not updated for self.model object so attempt to read tensor data
        #       might encounter error since external data cannot be located.
        OnnxModel.save(self.model, output_path, use_external_data_format, all_tensors_to_one_file)
        logger.info(f"Model saved to {output_path}")

    def get_graph_inputs_excluding_initializers(self):
        """
        Returns real graph inputs (excluding initializers from older onnx model).
        """
        graph_inputs = []
        for input in self.model.graph.input:
            if self.get_initializer(input.name) is None:
                graph_inputs.append(input)
        return graph_inputs

    def get_opset_version(self):
        """Get opset version of onnx domain

        Raises:
            RuntimeError: ONNX model has no opset for default domain.

        Returns:
            int: opset version of onnx domain.
        """
        for opset in self.model.opset_import:
            if opset.domain in ["", "ai.onnx"]:
                return opset.version
        raise RuntimeError("ONNX model has no opset for default domain")

    def get_operator_statistics(self, include_domain=False):
        """
        Returns node count of operators.
        """
        op_count = {}
        for node in self.nodes():
            op = (node.domain + ":" if include_domain and node.domain else "") + node.op_type
            op_count[op] = 1 if op not in op_count else (op_count[op] + 1)

        logger.info(f"Operators:{op_count}")
        return op_count

    @staticmethod
    def has_same_value(tensor1: TensorProto, tensor2: TensorProto) -> bool:
        """Returns True when two tensors have same value.
           Note that name can be different.

        Args:
            tensor1 (TensorProto): initializer 1
            tensor2 (TensorProto): initializer 2

        Returns:
            bool: True when two intializers has same value.
        """
        if tensor1.data_type != tensor2.data_type or tensor1.dims != tensor2.dims:
            return False
        if tensor1.HasField("raw_data") and tensor2.HasField("raw_data"):
            return tensor1.raw_data == tensor2.raw_data
        return (numpy_helper.to_array(tensor1) == numpy_helper.to_array(tensor2)).all()

    def remove_duplicated_initializer(self):
        """Remove initializers with duplicated values, and only keep the first one.
        It could help reduce size of models (like ALBert) with shared weights.
        Note: this function does not process subgraph.
        """
        if len(self.graphs()) > 1:
            logger.warning("remove_duplicated_initializer does not process subgraphs.")

        initializer_count = len(self.model.graph.initializer)

        same = [-1] * initializer_count
        for i in range(initializer_count - 1):
            if same[i] >= 0:
                continue
            for j in range(i + 1, initializer_count):
                if OnnxModel.has_same_value(self.model.graph.initializer[i], self.model.graph.initializer[j]):
                    same[j] = i

        count = 0
        for i in range(initializer_count):
            if same[i] >= 0:
                count += 1
                self.replace_input_of_all_nodes(
                    self.model.graph.initializer[i].name, self.model.graph.initializer[same[i]].name
                )

        if count > 0:
            self.update_graph()
            print(f"Removed {count} initializers with duplicated value")

    def add_prefix_to_names(self, prefix: str):
        """Add prefix to initializer or intermediate outputs in graph. Main graph inputs and outputs are excluded.
        It could help avoid conflicting in name of node_args when merging two graphs.
        Note: this function does not process subgraph.
        """
        if len(self.graphs()) > 1:
            logger.warning("add_prefix_to_names does not process subgraphs.")

        # Exclude the names of inputs and outputs of main graph (but not subgraphs)
        # and empty names ("") as they have special meaning to denote missing optional inputs
        excluded = [i.name for i in self.model.graph.input] + [o.name for o in self.model.graph.output] + [""]

        for initializer in self.model.graph.initializer:
            if initializer.name not in excluded:
                if prefix + initializer.name not in excluded:
                    initializer.name = prefix + initializer.name

        for node in self.model.graph.node:
            # update name of node inputs
            for j in range(len(node.input)):
                if node.input[j] not in excluded:
                    if prefix + node.input[j] not in excluded:
                        node.input[j] = prefix + node.input[j]

            # update name of node outputs
            for j in range(len(node.output)):
                if node.output[j] not in excluded:
                    if prefix + node.output[j] not in excluded:
                        node.output[j] = prefix + node.output[j]

        for value_info in self.model.graph.value_info:
            if value_info.name not in excluded:
                value_info.name = prefix + value_info.name
<<<<<<< HEAD
=======

    def clean_shape_infer(self):
        self.model.graph.ClearField("value_info")
>>>>>>> 0fbf7158
<|MERGE_RESOLUTION|>--- conflicted
+++ resolved
@@ -755,15 +755,10 @@
 
     def prune_graph(self, outputs=None, allow_remove_graph_inputs=True):
         """
-<<<<<<< HEAD
-        Prune graph to keep only required outputs. It removes unnecessary inputs and nodes.
-        Nodes that are not linked (directly or indirectly) to any required output will be removed.
-=======
         Prune graph to keep only required outputs. It removes unnecessary nodes that are not linked
         (directly or indirectly) to any required output.
 
         There is also an option to remove graph inputs that are not used to generate any required output.
->>>>>>> 0fbf7158
 
         Args:
             outputs (list): a list of graph outputs to retain. If it is None, all graph outputs will be kept.
@@ -1129,9 +1124,6 @@
         for value_info in self.model.graph.value_info:
             if value_info.name not in excluded:
                 value_info.name = prefix + value_info.name
-<<<<<<< HEAD
-=======
 
     def clean_shape_infer(self):
-        self.model.graph.ClearField("value_info")
->>>>>>> 0fbf7158
+        self.model.graph.ClearField("value_info")