// Copyright (c) Microsoft Corporation. All rights reserved.
// Licensed under the MIT License.

#include <cmath>

#include "core/common/common.h"
#include "core/framework/data_types_internal.h"
#include "core/framework/op_kernel.h"
#include "core/framework/tensor.h"
#include "core/providers/op_kernel_type_control.h"
#include "core/util/math_cpuonly.h"

namespace onnxruntime {
// https://github.com/onnx/onnx/blob/master/docs/Operators.md#IsInf

namespace op_kernel_type_control {
<<<<<<< HEAD
ORT_SPECIFY_OP_KERNEL_ARG_SUPPORTED_TYPES(
=======
ORT_SPECIFY_OP_KERNEL_ARG_SUPPORTED_TYPES_ALL_OPSETS(
>>>>>>> f649f917
    kCpuExecutionProvider, kOnnxDomain, IsInf, Input, 0,
    float, double);
}  // namespace op_kernel_type_control

class IsInf final : public OpKernel {
 public:
<<<<<<< HEAD
  using EnabledTypes = ORT_OP_KERNEL_ARG_ENABLED_TYPE_LIST(kCpuExecutionProvider, kOnnxDomain, IsInf, Input, 0);
=======
  using SupportedTypes = ORT_OP_KERNEL_ARG_SUPPORTED_TYPE_LIST_ALL_OPSETS(kCpuExecutionProvider, kOnnxDomain,
                                                                          IsInf, Input, 0);

  using EnabledTypes = ORT_OP_KERNEL_ARG_ENABLED_TYPE_LIST_ALL_OPSETS(kCpuExecutionProvider, kOnnxDomain,
                                                                      IsInf, Input, 0);
>>>>>>> f649f917

  explicit IsInf(const OpKernelInfo& info);
  Status Compute(OpKernelContext* context) const override;

 private:
  int64_t detect_positive_{1};
  int64_t detect_negative_{1};
};

ONNX_CPU_OPERATOR_KERNEL(
    IsInf,
    10,
    KernelDefBuilder()
<<<<<<< HEAD
        .TypeConstraint(
            "T1", BuildKernelDefConstraintsFunctorFromTypeList<IsInf::EnabledTypes>{}())
=======
        .TypeConstraint("T1",
                        BuildKernelDefConstraintsFunctorFromTypeList<IsInf::SupportedTypes>{}(),
                        BuildKernelDefConstraintsFunctorFromTypeList<IsInf::EnabledTypes>{}())
>>>>>>> f649f917
        .TypeConstraint("T2", DataTypeImpl::GetTensorType<bool>()),
    IsInf);

IsInf::IsInf(const OpKernelInfo& info) : OpKernel(info) {
  Status status = info.GetAttr("detect_positive", &detect_positive_);
  ORT_ENFORCE(status.IsOK(), "Failed to obtain detect_positive");
  status = info.GetAttr("detect_negative", &detect_negative_);
  ORT_ENFORCE(status.IsOK(), "Failed to obtain detect_negative");
}

namespace isinf_internal {
template <class T>
struct ComputeDispatchTarget {
  void operator()(const Tensor& X, Tensor& Y, bool detect_positive, bool detect_negative) const {
    const auto total_items = X.Shape().Size();
    auto output_data = Y.template MutableData<bool>();

    if (detect_positive && detect_negative) {
      EigenMap<bool>(Y) = EigenMap<T>(X).array().isInf();
    } else if (detect_positive) {
      auto input_data = X.template Data<T>();
      auto end_data = input_data + total_items;
      std::transform(
          input_data, end_data, output_data, [](T v) {
            return (v == std::numeric_limits<T>::infinity());
          });

    } else if (detect_negative) {
      auto input_data = X.template Data<T>();
      auto end_data = input_data + total_items;
      std::transform(
          input_data, end_data, output_data, [](T v) {
            return (v == -std::numeric_limits<T>::infinity());
          });
    } else {
      // all false
      memset(output_data, false, total_items);
    }
  }
};
}  // namespace isinf_internal

Status IsInf::Compute(OpKernelContext* context) const {
  const auto* X_ptr = context->Input<Tensor>(0);
  const auto& X = *X_ptr;
  const auto& shape = X.Shape();
  auto& Y = *context->Output(0, shape);

  using namespace isinf_internal;

  utils::MLTypeCallDispatcherFromTypeList<EnabledTypes> dispatcher{X.GetElementType()};
  dispatcher.Invoke<ComputeDispatchTarget>(X, Y, detect_positive_ != 0, detect_negative_ != 0);

  return Status::OK();
}

}  // namespace onnxruntime<|MERGE_RESOLUTION|>--- conflicted
+++ resolved
@@ -14,26 +14,18 @@
 // https://github.com/onnx/onnx/blob/master/docs/Operators.md#IsInf
 
 namespace op_kernel_type_control {
-<<<<<<< HEAD
-ORT_SPECIFY_OP_KERNEL_ARG_SUPPORTED_TYPES(
-=======
 ORT_SPECIFY_OP_KERNEL_ARG_SUPPORTED_TYPES_ALL_OPSETS(
->>>>>>> f649f917
     kCpuExecutionProvider, kOnnxDomain, IsInf, Input, 0,
     float, double);
 }  // namespace op_kernel_type_control
 
 class IsInf final : public OpKernel {
  public:
-<<<<<<< HEAD
-  using EnabledTypes = ORT_OP_KERNEL_ARG_ENABLED_TYPE_LIST(kCpuExecutionProvider, kOnnxDomain, IsInf, Input, 0);
-=======
   using SupportedTypes = ORT_OP_KERNEL_ARG_SUPPORTED_TYPE_LIST_ALL_OPSETS(kCpuExecutionProvider, kOnnxDomain,
                                                                           IsInf, Input, 0);
 
   using EnabledTypes = ORT_OP_KERNEL_ARG_ENABLED_TYPE_LIST_ALL_OPSETS(kCpuExecutionProvider, kOnnxDomain,
                                                                       IsInf, Input, 0);
->>>>>>> f649f917
 
   explicit IsInf(const OpKernelInfo& info);
   Status Compute(OpKernelContext* context) const override;
@@ -47,14 +39,9 @@
     IsInf,
     10,
     KernelDefBuilder()
-<<<<<<< HEAD
-        .TypeConstraint(
-            "T1", BuildKernelDefConstraintsFunctorFromTypeList<IsInf::EnabledTypes>{}())
-=======
         .TypeConstraint("T1",
                         BuildKernelDefConstraintsFunctorFromTypeList<IsInf::SupportedTypes>{}(),
                         BuildKernelDefConstraintsFunctorFromTypeList<IsInf::EnabledTypes>{}())
->>>>>>> f649f917
         .TypeConstraint("T2", DataTypeImpl::GetTensorType<bool>()),
     IsInf);
 
