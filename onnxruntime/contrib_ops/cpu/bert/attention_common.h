// Copyright (c) Microsoft Corporation. All rights reserved.
// Licensed under the MIT License.

#pragma once
#include <gsl/gsl>

namespace onnxruntime {
namespace contrib {

enum AttentionType {
  kAttention,
  kMultiHeadAttention,
  kDecoderMaskedMultiHeadAttention,
};

enum AttentionMaskType {
  MASK_NONE,                  // No mask
  MASK_1D_KEY_SEQ_LEN,        // [batch_size], key sequence length
  MASK_1D_END_START,          // [2 * batch_size] with end positions and start positions
  MASK_1D_KEY_SEQ_LEN_START,  // [3 * batch_size + 2] with [key_len[0], ..., key_len[batch_size - 1], query_start[0],
                              // ..., query_start[batch_size - 1], query_end[batch_size - 1], key_start[0], ...,
                              // key_start[batch_size - 1], key_end[batch_size - 1]]
  MASK_2D_DUMMY,              // dummy mask with shape [1, 1] or [batch_size, 1]. It has same effect as no mask.
  MASK_2D_KEY_PADDING,        // [batch_size, total_sequence_length]
  MASK_3D_ATTENTION,          // [batch_size, sequence_length, total_sequence_length]
  MASK_4D_MEGATRON,           // Megatron causal mask with shape [batch_size, 1, max_sequence_length, max_sequence_length]
  MASK_UNKNOWN
};

enum AttentionQkvFormat {
  UNKNOWN,               // enum value not set, or depends on qkv projection implementation details
  Q_K_V_BNSH,            // for non-packed qkv, permuted
  Q_K_V_BSNH,            // for non-packed qkv, not permuted, used by memory efficient attention or MultiHeadAttention
  Q_K_V_BSNH_BNSH_BNSH,  // for cross attention, k and v are permuted
  Q_K_V_BNSH_QKV_BS3NH,  // for TRT fused causal attention, data has two formats (qkv is 3BNSH, gemm_buffer is BS3NH)
  Q_K_V_TNH,             // for memory efficient attention, qkv are not packed, and paddings are removed.
  Q_KV_BSNH_BSN2H,       // for TRT fused cross attention, kv are packed
  QKV_BSN3H,             // for TRT fused attention, qkv are packed
  QKV_BS3NH,             // for DecoderMaskedMultiHeadAttention, qkv are packed
  QKV_TN3H,              // for TRT fused attention, qkv are packed and paddings are removed
};

enum AttentionKernelType {
  AttentionKernel_Unfused,
  AttentionKernel_TrtFusedAttention,
  AttentionKernel_TrtFlashAttention,
  AttentionKernel_TrtFusedCrossAttention,
  AttentionKernel_CutlassMemoryEfficientAttention,
  AttentionKernel_FlashAttention,
  AttentionKernel_CudnnFlashAttention,
<<<<<<< HEAD
  AttentionKernel_FtCausalAttention,
  AttentionKernel_Default
};

=======
  AttentionKernel_LeanAttention,
  AttentionKernel_Default
};

// Parameters deduced from node attributes and inputs/outputs.
struct AttentionParameters {
  int batch_size;
  int sequence_length;
  int kv_sequence_length;     // input sequence length of K or V
  int past_sequence_length;   // sequence length in past state of K or V
  int total_sequence_length;  // total sequence length of K or V
  int max_sequence_length;    // max sequence length from 4D mask
  int input_hidden_size;      // first dimension of weights for input projection
  int hidden_size;            // hidden size of Q or K
  int head_size;              // hidden size per head of Q or K
  int v_hidden_size;          // hidden size of V
  int v_head_size;            // hidden size per head of V
  int num_heads;
  int rotary_embedding;
  bool is_unidirectional;
  bool past_present_share_buffer;
  bool do_rotary;
  bool broadcast_attn_bias_dim_0;
  bool broadcast_attn_bias_dim_1;
  float mask_filter_value;
  float scale;
  bool use_tf32;
  AttentionMaskType mask_type;
  AttentionQkvFormat qkv_format;
};

struct DecoderMaskedMultiHeadAttentionParams : AttentionParameters {
  int beam_width = 1;

  // Only NeoX style rotary embedding is supported
  int rotary_embedding_dim = 0;
  int t_step = 0;

  // Whether to use multihead attention(excludes matmul and bias)
  bool is_mha = false;
  bool is_cross_attention = false;
  bool is_packed_qkv = false;

  // Useful to better use global memory bandwidth on certain CUDA architectures.
  // Turned off by default for now until we fully understand performance implications
  // for all types of workloads.
  // Can be turned on by appropriate environment variable (see attention_common.h).
  bool kv_data_in_flight = false;

  void* q = nullptr;
  void* q_bias = nullptr;

  void* k = nullptr;
  void* k_bias = nullptr;

  void* v = nullptr;
  void* v_bias = nullptr;

  void* attention_bias = nullptr;

  void* k_cache = nullptr;
  void* v_cache = nullptr;

  void* out = nullptr;
  void* out_qk = nullptr;

  const int32_t* cache_indir = nullptr;
  const int32_t* mask = nullptr;  // [B, total_sequence_length]
};

// Parameters deduced from node attributes and inputs/outputs.
struct PackedAttentionParameters {
  int batch_size;
  int sequence_length;
  int input_hidden_size;  // hidden size of input
  int hidden_size;        // hidden size of Q or K
  int head_size;          // hidden size per head of Q or K
  int v_hidden_size;      // hidden size of V
  int v_head_size;        // hidden size per head of V
  int num_heads;
  float scale;
  int token_count;
  bool broadcast_attn_bias_dim_0;
  bool broadcast_attn_bias_dim_1;
  bool use_tf32;
};

// Parameters deduced from node attributes and inputs/outputs.
struct GroupQueryAttentionParameters {
  int batch_size;
  int sequence_length;          // sequence length of input query, key, value
  int seqlen_past_kv_cache;     // sequence length of past kv tensor
  int seqlen_present_kv_cache;  // sequence length of present kv tensor
  int total_sequence_length;    // maximum total sequence length (past_sequence_length + sequence_length) among keys
  int hidden_size;
  int num_heads;
  int head_size;
  int kv_hidden_size;
  int kv_num_heads;
  int num_splits;          // number of splits for splitkv
  int rotary_dim;          // rotary embedding dimension
  bool is_unidirectional;  // causal
  int local_window_size;
  bool kv_share_buffer;
  bool is_packed_qkv;
  bool is_subsequent_prompt;  // indicates whether we have past context and seqlen > 1
  bool is_first_prompt;       // indicates whether this is first decoding step
  bool do_rotary;
  bool rotary_interleaved;
  bool use_smooth_softmax;
  float scale;
  float softcap;
  AttentionQkvFormat qkv_format;
  AttentionQkvFormat past_kv_format;
  int zeros_count;
  int* zero_ptr;
};

// Parameters for sparse attention.
struct SparseAttentionParameters {
  int batch_size;                  // batch size
  int sequence_length;             // sequence length of input query, key, value
  int hidden_size;                 // hidden size of query
  int num_heads;                   // number of heads of query
  int head_size;                   // hidden size per head of query, key or value
  int kv_hidden_size;              // hidden size of key or value
  int kv_num_heads;                // number of heads of key or value
  bool do_rotary;                  // whether to use rotary embedding
  bool rotary_interleaved;         // whether to use interleaved rotary embedding
  int rotary_dim;                  // rotary embedding dimension
  int sparse_block_size;           // block size for sparse attention
  int num_sparse_layout;           // number of sparse layout
  int stride_col_indices;          // shape of block_col_indices is [num_sparse_layout, stride_col_indices]
  int stride_row_indices;          // shape of block_row_indices is [num_sparse_layout, stride_row_indices]
  float scale;                     // scaling factor applied prior to softmax
  bool is_packed_qkv;              // whether qkv is packed
  int total_sequence_length;       // maximum total sequence length (past_sequence_length + sequence_length) among keys
  int max_sequence_length;         // max sequence length for sparse layout
  int max_rotary_sequence_length;  // max sequence length for rotary cos/sin cache
  int max_cache_sequence_length;   // max sequence length for kv cache buffer
  bool past_present_share_buffer;  // whether past_key and present_key share buffer, so is past_value and present_value
};

>>>>>>> ebdbbb75
constexpr bool LAYOUT_BSNH = false;
constexpr bool LAYOUT_BNSH = true;

namespace sparse_attention {
// Environment variable to enable or disable sparse attention v1 kernel. Default is 0 (enabled).
constexpr const char* kDisableSparseAttentionV1 = "ORT_DISABLE_SPARSE_ATTENTION_V1";
}  // namespace sparse_attention

namespace attention {

enum class AttentionBackend : int {
  FLASH_ATTENTION = 1,
  EFFICIENT_ATTENTION = 2,
  TRT_FUSED_ATTENTION = 4,
  CUDNN_FLASH_ATTENTION = 8,  // reserved for cuDNN flash attention.
  MATH = 16,                  // unfused kernel cannot be disabled right now.

  // The following TRT kernels might be deprecated in the future.
  TRT_FLASH_ATTENTION = 32,
  TRT_CROSS_ATTENTION = 64,
  TRT_CAUSAL_ATTENTION = 128,

<<<<<<< HEAD
  FT_CAUSAL_ATTENTION = 256,  // FasterTransformer's decoder masked multihead attention
=======
  // Experimental kernels
  LEAN_ATTENTION = 256,
>>>>>>> ebdbbb75
};

// Environment variable to enable debug information of attention kernel to be printed. Default is 0 (disabled).
constexpr const char* kEnableAttentionKernelDebugInfo = "ORT_ENABLE_ATTENTION_KERNEL_DEBUG_INFO";

// Environment variable to enable or disable TRT fused self attention kernel. Default is 0 (enabled).
constexpr const char* kDisableFusedSelfAttention = "ORT_DISABLE_FUSED_ATTENTION";

// Environment variable to enable or disable fused cross attention kernel. Default is 0 (enabled).
constexpr const char* kDisableFusedCrossAttention = "ORT_DISABLE_FUSED_CROSS_ATTENTION";

// Environment variable to enable or disable TRT fused causal attention kernels. Default is 0 (disabled).
// Note that those causal attention kernels use fp16 accumulation. There is potential accuracy drop using those kernels.
constexpr const char* kEnableFusedCausalAttention = "ORT_ENABLE_FUSED_CAUSAL_ATTENTION";

// Environment variable to enable or disable cuDNN flash attention.
constexpr const char* kEnableCudnnFlashAttention = "ORT_ENABLE_CUDNN_FLASH_ATTENTION";

// Environment variable to enable or disable TRT flash attention. This applies to both self and causal attention. Default is 0 (enabled).
constexpr const char* kDisableTrtFlashAttention = "ORT_DISABLE_TRT_FLASH_ATTENTION";

// Environment variable to enable or disable cutlass memory efficient attention. Default is 0 (enabled).
constexpr const char* kDisableMemoryEfficientAttention = "ORT_DISABLE_MEMORY_EFFICIENT_ATTENTION";

// Environment variable to enable or disable flash attention. Default is 0 (enabled).
constexpr const char* kDisableFlashAttention = "ORT_DISABLE_FLASH_ATTENTION";

<<<<<<< HEAD
// Environment variable to enable or disable FasterTransformer's decoder masked multi-head attention. Default is 0 (enabled).
constexpr const char* kDisableFtCausalAttention = "ORT_DISABLE_FT_CAUSAL_ATTENTION";
=======
// Environment variable to enable or disable lean attention. Default is 0 (disabled).
constexpr const char* kEnableLeanAttention = "ORT_ENABLE_LEAN_ATTENTION";
>>>>>>> ebdbbb75

// Minimum sequence length to perfer memory efficient attention when data type is float32
constexpr const char* kMinSeqLenForEfficientAttentionFp32 = "ORT_MIN_SEQ_LEN_EFFICIENT_ATTENTION_FP32";

// Default value for minimum sequence length to enable memory efficient attention in FP32.
constexpr int kDefaultMinSeqLenForEfficientAttentionFp32 = 256;

// Minimum sequence length to prefer flash attention when input format is packed QKV for MultiHeadAttention
constexpr const char* kMinSeqLenForFlashAttentionPackedQKV = "ORT_MIN_SEQ_LEN_FLASH_ATTENTION_PACKED_QKV";

// Default value for the above setting.
constexpr int kDefaultMinSeqLenForFlashAttentionPackedQKV = 513;

// Environment variable to enable loading more KV data in flight in
// DecoderMaskedMultiHeadAttention/DecoderMaskedSelfAttention kernels
constexpr const char* kDecoderMaskedAttentionLoadKVDataInFlight = "ORT_DECODER_MASKED_ATTENTION_LOAD_KV_DATA_IN_FLIGHT";

}  // namespace attention

}  // namespace contrib
}  // namespace onnxruntime<|MERGE_RESOLUTION|>--- conflicted
+++ resolved
@@ -48,156 +48,11 @@
   AttentionKernel_CutlassMemoryEfficientAttention,
   AttentionKernel_FlashAttention,
   AttentionKernel_CudnnFlashAttention,
-<<<<<<< HEAD
+  AttentionKernel_LeanAttention,
   AttentionKernel_FtCausalAttention,
   AttentionKernel_Default
 };
 
-=======
-  AttentionKernel_LeanAttention,
-  AttentionKernel_Default
-};
-
-// Parameters deduced from node attributes and inputs/outputs.
-struct AttentionParameters {
-  int batch_size;
-  int sequence_length;
-  int kv_sequence_length;     // input sequence length of K or V
-  int past_sequence_length;   // sequence length in past state of K or V
-  int total_sequence_length;  // total sequence length of K or V
-  int max_sequence_length;    // max sequence length from 4D mask
-  int input_hidden_size;      // first dimension of weights for input projection
-  int hidden_size;            // hidden size of Q or K
-  int head_size;              // hidden size per head of Q or K
-  int v_hidden_size;          // hidden size of V
-  int v_head_size;            // hidden size per head of V
-  int num_heads;
-  int rotary_embedding;
-  bool is_unidirectional;
-  bool past_present_share_buffer;
-  bool do_rotary;
-  bool broadcast_attn_bias_dim_0;
-  bool broadcast_attn_bias_dim_1;
-  float mask_filter_value;
-  float scale;
-  bool use_tf32;
-  AttentionMaskType mask_type;
-  AttentionQkvFormat qkv_format;
-};
-
-struct DecoderMaskedMultiHeadAttentionParams : AttentionParameters {
-  int beam_width = 1;
-
-  // Only NeoX style rotary embedding is supported
-  int rotary_embedding_dim = 0;
-  int t_step = 0;
-
-  // Whether to use multihead attention(excludes matmul and bias)
-  bool is_mha = false;
-  bool is_cross_attention = false;
-  bool is_packed_qkv = false;
-
-  // Useful to better use global memory bandwidth on certain CUDA architectures.
-  // Turned off by default for now until we fully understand performance implications
-  // for all types of workloads.
-  // Can be turned on by appropriate environment variable (see attention_common.h).
-  bool kv_data_in_flight = false;
-
-  void* q = nullptr;
-  void* q_bias = nullptr;
-
-  void* k = nullptr;
-  void* k_bias = nullptr;
-
-  void* v = nullptr;
-  void* v_bias = nullptr;
-
-  void* attention_bias = nullptr;
-
-  void* k_cache = nullptr;
-  void* v_cache = nullptr;
-
-  void* out = nullptr;
-  void* out_qk = nullptr;
-
-  const int32_t* cache_indir = nullptr;
-  const int32_t* mask = nullptr;  // [B, total_sequence_length]
-};
-
-// Parameters deduced from node attributes and inputs/outputs.
-struct PackedAttentionParameters {
-  int batch_size;
-  int sequence_length;
-  int input_hidden_size;  // hidden size of input
-  int hidden_size;        // hidden size of Q or K
-  int head_size;          // hidden size per head of Q or K
-  int v_hidden_size;      // hidden size of V
-  int v_head_size;        // hidden size per head of V
-  int num_heads;
-  float scale;
-  int token_count;
-  bool broadcast_attn_bias_dim_0;
-  bool broadcast_attn_bias_dim_1;
-  bool use_tf32;
-};
-
-// Parameters deduced from node attributes and inputs/outputs.
-struct GroupQueryAttentionParameters {
-  int batch_size;
-  int sequence_length;          // sequence length of input query, key, value
-  int seqlen_past_kv_cache;     // sequence length of past kv tensor
-  int seqlen_present_kv_cache;  // sequence length of present kv tensor
-  int total_sequence_length;    // maximum total sequence length (past_sequence_length + sequence_length) among keys
-  int hidden_size;
-  int num_heads;
-  int head_size;
-  int kv_hidden_size;
-  int kv_num_heads;
-  int num_splits;          // number of splits for splitkv
-  int rotary_dim;          // rotary embedding dimension
-  bool is_unidirectional;  // causal
-  int local_window_size;
-  bool kv_share_buffer;
-  bool is_packed_qkv;
-  bool is_subsequent_prompt;  // indicates whether we have past context and seqlen > 1
-  bool is_first_prompt;       // indicates whether this is first decoding step
-  bool do_rotary;
-  bool rotary_interleaved;
-  bool use_smooth_softmax;
-  float scale;
-  float softcap;
-  AttentionQkvFormat qkv_format;
-  AttentionQkvFormat past_kv_format;
-  int zeros_count;
-  int* zero_ptr;
-};
-
-// Parameters for sparse attention.
-struct SparseAttentionParameters {
-  int batch_size;                  // batch size
-  int sequence_length;             // sequence length of input query, key, value
-  int hidden_size;                 // hidden size of query
-  int num_heads;                   // number of heads of query
-  int head_size;                   // hidden size per head of query, key or value
-  int kv_hidden_size;              // hidden size of key or value
-  int kv_num_heads;                // number of heads of key or value
-  bool do_rotary;                  // whether to use rotary embedding
-  bool rotary_interleaved;         // whether to use interleaved rotary embedding
-  int rotary_dim;                  // rotary embedding dimension
-  int sparse_block_size;           // block size for sparse attention
-  int num_sparse_layout;           // number of sparse layout
-  int stride_col_indices;          // shape of block_col_indices is [num_sparse_layout, stride_col_indices]
-  int stride_row_indices;          // shape of block_row_indices is [num_sparse_layout, stride_row_indices]
-  float scale;                     // scaling factor applied prior to softmax
-  bool is_packed_qkv;              // whether qkv is packed
-  int total_sequence_length;       // maximum total sequence length (past_sequence_length + sequence_length) among keys
-  int max_sequence_length;         // max sequence length for sparse layout
-  int max_rotary_sequence_length;  // max sequence length for rotary cos/sin cache
-  int max_cache_sequence_length;   // max sequence length for kv cache buffer
-  bool past_present_share_buffer;  // whether past_key and present_key share buffer, so is past_value and present_value
-};
-
->>>>>>> ebdbbb75
 constexpr bool LAYOUT_BSNH = false;
 constexpr bool LAYOUT_BNSH = true;
 
@@ -220,12 +75,9 @@
   TRT_CROSS_ATTENTION = 64,
   TRT_CAUSAL_ATTENTION = 128,
 
-<<<<<<< HEAD
-  FT_CAUSAL_ATTENTION = 256,  // FasterTransformer's decoder masked multihead attention
-=======
   // Experimental kernels
   LEAN_ATTENTION = 256,
->>>>>>> ebdbbb75
+  FT_CAUSAL_ATTENTION = 512,  // FasterTransformer's decoder masked multihead attention
 };
 
 // Environment variable to enable debug information of attention kernel to be printed. Default is 0 (disabled).
@@ -253,13 +105,11 @@
 // Environment variable to enable or disable flash attention. Default is 0 (enabled).
 constexpr const char* kDisableFlashAttention = "ORT_DISABLE_FLASH_ATTENTION";
 
-<<<<<<< HEAD
+// Environment variable to enable or disable lean attention. Default is 0 (disabled).
+constexpr const char* kEnableLeanAttention = "ORT_ENABLE_LEAN_ATTENTION";
+
 // Environment variable to enable or disable FasterTransformer's decoder masked multi-head attention. Default is 0 (enabled).
 constexpr const char* kDisableFtCausalAttention = "ORT_DISABLE_FT_CAUSAL_ATTENTION";
-=======
-// Environment variable to enable or disable lean attention. Default is 0 (disabled).
-constexpr const char* kEnableLeanAttention = "ORT_ENABLE_LEAN_ATTENTION";
->>>>>>> ebdbbb75
 
 // Minimum sequence length to perfer memory efficient attention when data type is float32
 constexpr const char* kMinSeqLenForEfficientAttentionFp32 = "ORT_MIN_SEQ_LEN_EFFICIENT_ATTENTION_FP32";
