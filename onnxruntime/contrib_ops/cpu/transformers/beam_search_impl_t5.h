--- conflicted
+++ resolved
@@ -183,18 +183,8 @@
   // Initialize resources
   // ------------------------------------
 
-<<<<<<< HEAD
-  // Copy decoder_input_ids (in CPU) to sequence.
-  // For T5, it contains decoder_start_token_id for each beam.
-  cpu_state.SetSequence(decoder_input_ids.Get<Tensor>().DataAsSpan<int32_t>(),
-                        static_cast<size_t>(parameters->BatchBeamSize()),
-                        parameters->num_beams,
-                        parameters->max_length,
-                        parameters->sequence_length);
-=======
   // Copy decoder_input_ids (in CPU) to sequence. It contains decoder_start_token_id for each beam.
   cpu_state.SetUnexpandedSequence(decoder_input_ids.Get<Tensor>().DataAsSpan<int32_t>());
->>>>>>> 14355109
 
   onnxruntime::OrtStlAllocator<HypothesisScore> hypothesis_score_allocator(this->cpu_allocator_);
   onnxruntime::OrtStlAllocator<BeamHypotheses> beam_hyps_allocator(this->cpu_allocator_);
