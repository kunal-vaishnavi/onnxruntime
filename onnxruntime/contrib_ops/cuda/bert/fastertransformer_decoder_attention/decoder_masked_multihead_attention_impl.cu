/*
 * The implementation of this file is based on code provided by https://github.com/NVIDIA/FasterTransformer
 *
 * Copyright (c) 2020-2023, NVIDIA CORPORATION.  All rights reserved.
 *
 * Licensed under the Apache License, Version 2.0 (the "License");
 * you may not use this file except in compliance with the License.
 * You may obtain a copy of the License at
 *
 *     http://www.apache.org/licenses/LICENSE-2.0
 *
 * Unless required by applicable law or agreed to in writing, software
 * distributed under the License is distributed on an "AS IS" BASIS,
 * WITHOUT WARRANTIES OR CONDITIONS OF ANY KIND, either express or implied.
 * See the License for the specific language governing permissions and
 * limitations under the License.
 */

// Modifications Copyright (c) Microsoft.
// Licensed under the MIT License.

// Modifications:
// (1) Removed some code paths from the original implementation that had features which is not supported by
//  corresponding ORT kernel - for example- CrossAttention support, FP8, INT8, supports, etc.
// (2) When dealing with masked tokens, this kernel implementation deviates from FasterTransformer by applying
// mask filter values. Appropriate commentary exists in the code below.

#include "contrib_ops/cuda/bert/rotary_embedding_util.h"
#include "decoder_masked_multihead_attention_impl.h"
#include "decoder_masked_multihead_attention_impl_utils.h"
#include <cfloat>

namespace onnxruntime {
namespace contrib {
namespace cuda {

using namespace decoder_masked_self_attention_details;

template <
    // The type of the inputs. Supported types: float and half.
    typename T,
    // The type of the QK output. Supported types: float and half.
    typename QK,
    // The hidden dimension per head.
    int head_size,
    // The number of threads per key.
    int THREADS_PER_KEY,
    // The number of threads per value.
    int THREADS_PER_VALUE,
    // The number of threads in a threadblock.
    int THREADS_PER_BLOCK>
__global__ void masked_multihead_attention_kernel(DecoderMaskedMultiHeadAttentionParams params) {
  // This kernel contains some code that cannot be compiled on CUDA ARCH 5.3 or lower
#if defined(__CUDA_ARCH__) && __CUDA_ARCH__ < 530
  (void)(params);
#else

  // Make sure the hidden dimension per head is a multiple of the number of threads per key.
  static_assert(head_size % THREADS_PER_KEY == 0, "");

  // Make sure the hidden dimension per head is a multiple of the number of threads per value.
  static_assert(head_size % THREADS_PER_VALUE == 0, "");

  // The size of a warp.
  constexpr int WARP_SIZE = 32;

  // The number of warps in a threadblock.
  constexpr int WARPS_PER_BLOCK = THREADS_PER_BLOCK / WARP_SIZE;

  extern __shared__ char smem_[];

  // The shared memory for the Q*K^T values and partial logits in softmax.
  float* qk_smem = reinterpret_cast<float*>(smem_);

  // The shared memory for the logits. For FP32, that's the same buffer as qk_smem.
  char* logits_smem_ = smem_;

  if (sizeof(T) != 4) {
    // For fp16, we have allocated separate memory for logits - use it
    logits_smem_ += (((params.total_sequence_length + 3) / 4) * 16);
  }

  T* logits_smem = reinterpret_cast<T*>(logits_smem_);

  // The shared memory to do the final reduction for the output values. Reuse qk_smem.
  T* out_smem = reinterpret_cast<T*>(smem_);

  // The shared memory buffers for the block-wide reductions. One for max, one for sum.
  __shared__ float red_smem[WARPS_PER_BLOCK * 2];

  // A vector of Q or K elements for the current timestep.
  using Qk_vec_k = typename Qk_vec_k_<T, head_size>::Type;  // with kernel-used precision
  using Qk_vec_m = typename Qk_vec_m_<T, head_size>::Type;  // with memory-used precision

  // Use alignment for safely casting the shared buffers as Qk_vec_k.
  // Shared memory to store Q inputs.
  __shared__ __align__(sizeof(Qk_vec_k)) T q_smem[head_size];

  // The number of elements per vector.
  constexpr int QK_VEC_SIZE = sizeof(Qk_vec_m) / sizeof(T);

  // Make sure the hidden size per head is a multiple of the vector size.
  static_assert(head_size % QK_VEC_SIZE == 0, "");

  constexpr int QK_VECS_PER_WARP = head_size / QK_VEC_SIZE;

  // The layout of the cache is [B, H, head_size/x, L, x] with x == 4/8/16 for FP32/FP16/FP8. Since each thread
  // owns x elements, we have to decompose the linear index into chunks of x values and the posi-
  // tion of the thread in that chunk.

  // The number of elements in a chunk of 16B (that's the x in the above formula).
  constexpr int QK_ELTS_IN_16B = 16 / sizeof(T);

  // The number of K vectors in 16B.
  constexpr int QK_VECS_IN_16B = 16 / sizeof(Qk_vec_m);

  // The batch/beam idx
  const int bi = blockIdx.y;

  // The beam idx
  // const int beami = bi % params.beam_width;

  // The "beam-aware" batch idx
  const int bbi = bi / params.beam_width;

  // The head.
  const int hi = blockIdx.x;

  // Combine the batch and the head indices.
  const int bhi = bi * params.num_heads + hi;

  // Combine the "beam-aware" batch idx and the head indices.
  const int bbhi = bbi * params.beam_width * params.num_heads + hi;

  // The thread in the block.
  const int tidx = threadIdx.x;

  // While doing the product Q*K^T for the different keys we track the max.
  float qk_max = -FLT_MAX;

  float qk = 0.0F;

  int qkv_base_offset = params.is_mha && !params.is_packed_qkv
                            ? bi * params.hidden_size + hi * head_size
                            : bi * (3 * params.hidden_size) + hi * head_size;

  const size_t bi_total_seq_length = bi * params.total_sequence_length;

  const size_t bi_max_seq_length = bi * params.max_sequence_length;

  int tlength = params.is_cross_attention ? params.kv_sequence_length : params.past_sequence_length;

  // First QK_VECS_PER_WARP load Q and K + the bias values for the current timestep.
  const bool is_masked = tidx >= QK_VECS_PER_WARP;

  // The offset in the Q and K buffer also accounts for the batch.
  int qk_offset = qkv_base_offset + tidx * QK_VEC_SIZE;

  // The offset of attention bias for current head.
  // Support broadcasting the first and second dimensions of attention bias with shape
  // [batch_size or 1, num_heads or 1, seq_len, total_seq_len], and asssume seq_len == 1 for this operator.
  int attn_bias_offset = (params.attention_bias == nullptr)
                             ? 0
                             : (((params.broadcast_attn_bias_dim_0 ? 0 : (bbi * params.num_heads)) +
                                 (params.broadcast_attn_bias_dim_1 ? 0 : hi)) *
                                params.total_sequence_length);

  // Trigger the loads from the Q and K buffers.
  Qk_vec_k q;
  zero(q);

  if (!is_masked) {
    q = vec_conversion<Qk_vec_k, Qk_vec_m>(*reinterpret_cast<const Qk_vec_m*>(&reinterpret_cast<T*>(params.q)[qk_offset]));
  }

  // The offset in the bias buffer.
  int qk_bias_offset = hi * head_size + tidx * QK_VEC_SIZE;

  // Trigger the loads from the Q and K bias buffers.
  if (params.q_bias && !is_masked) {
    Qk_vec_k q_bias;

    q_bias = vec_conversion<Qk_vec_k, Qk_vec_m>(*reinterpret_cast<const Qk_vec_m*>(&reinterpret_cast<T*>(params.q_bias)[qk_bias_offset]));

    q = add_vec(q, q_bias);
  }

  T* params_k_cache = reinterpret_cast<T*>(params.k_cache);

  const float inv_sqrt_dh = params.scale;

  if (!is_masked) {
    // Store the Q values to shared memory.
    *reinterpret_cast<Qk_vec_k*>(&q_smem[tidx * QK_VEC_SIZE]) = q;
  }

  // This has assumption that key and value does not have bias for cross attention when they are in BNSH format.
  if (!params.is_cross_attention) {
    Qk_vec_k k;

    zero(k);

    if (!is_masked) {
      k = vec_conversion<Qk_vec_k, Qk_vec_m>(*reinterpret_cast<const Qk_vec_m*>(&reinterpret_cast<T*>(params.k)[qk_offset]));

      if (params.k_bias) {
        Qk_vec_k k_bias;

        k_bias = vec_conversion<Qk_vec_k, Qk_vec_m>(*reinterpret_cast<const Qk_vec_m*>(&reinterpret_cast<T*>(params.k_bias)[qk_bias_offset]));

        k = add_vec(k, k_bias);
      }
    }

    if (params.rotary_embedding_dim > 0) {
      const bool do_rotary = !is_masked && QK_VEC_SIZE * tidx < params.rotary_embedding_dim;

      T* q_smem = reinterpret_cast<T*>(smem_);
      T* k_smem = q_smem + params.rotary_embedding_dim;

      const int half_rotary_dim = params.rotary_embedding_dim / 2;
      const int half_idx = (tidx * QK_VEC_SIZE) / half_rotary_dim;
      const int intra_half_idx = (tidx * QK_VEC_SIZE) % half_rotary_dim;
      const int smem_pitch = half_rotary_dim;

      assert(half_rotary_dim % QK_VEC_SIZE == 0);

      if (do_rotary) {
        *reinterpret_cast<Qk_vec_k*>(q_smem + half_idx * smem_pitch + intra_half_idx) = q;
        *reinterpret_cast<Qk_vec_k*>(k_smem + half_idx * smem_pitch + intra_half_idx) = k;
      }

      __syncthreads();

      const int transpose_idx = half_idx * (half_rotary_dim / 2) + intra_half_idx / 2;
      constexpr int tidx_factor = (QK_VEC_SIZE > 1) ? QK_VEC_SIZE / 2 : 1;

      if (do_rotary) {
        vec_from_smem_transpose(q, q_smem, transpose_idx, smem_pitch);
        vec_from_smem_transpose(k, k_smem, transpose_idx, smem_pitch);

        apply_rotary_embedding(
            q, k, transpose_idx / tidx_factor, params.rotary_embedding_dim, params.t_step);

        write_smem_transpose(k, k_smem, transpose_idx, smem_pitch);
        write_smem_transpose(q, q_smem, transpose_idx, smem_pitch);
      }

      __syncthreads();

      if (do_rotary) {
        q = *reinterpret_cast<Qk_vec_k*>(q_smem + half_idx * smem_pitch + intra_half_idx);
        k = *reinterpret_cast<Qk_vec_k*>(k_smem + half_idx * smem_pitch + intra_half_idx);
      }

      __syncthreads();
    }

    if (!is_masked) {
      // Write the K values to the global memory cache.
      // NOTE: The stores are uncoalesced as we have multiple chunks of 16B spread across the memory
      // system. We designed it this way as it allows much better memory loads (and there are many
      // more loads) + the stores are really "write and forget" since we won't need the ack before
      // the end of the kernel. There's plenty of time for the transactions to complete.

      // The 16B chunk written by the thread.
      int co = tidx / QK_VECS_IN_16B;

      // The position of the thread in that 16B chunk.
      int ci = tidx % QK_VECS_IN_16B * QK_VEC_SIZE;

      // Two chunks are separated by L * x elements. A thread write QK_VEC_SIZE elements.
      int offset = bhi * params.max_sequence_length * head_size + co * params.max_sequence_length * QK_ELTS_IN_16B +
                   tlength * QK_ELTS_IN_16B + ci;

      // Trigger the stores to global memory.
      *reinterpret_cast<Qk_vec_m*>(&params_k_cache[offset]) = vec_conversion<Qk_vec_m, Qk_vec_k>(k);

      // Compute \sum_i Q[i] * K^T[i] for the current timestep.
      using Qk_vec_acum = Qk_vec_k;
      qk = dot<Qk_vec_acum, Qk_vec_k>(q, k);

      if (QK_VECS_PER_WARP <= WARP_SIZE) {
#pragma unroll
        for (int mask = QK_VECS_PER_WARP / 2; mask >= 1; mask /= 2) {
          qk += __shfl_xor_sync(shfl_mask(QK_VECS_PER_WARP), qk, mask);
        }
      }
    }

    if (QK_VECS_PER_WARP > WARP_SIZE) {
      constexpr int WARPS_PER_RED = (QK_VECS_PER_WARP + WARP_SIZE - 1) / WARP_SIZE;
      qk = block_sum<WARPS_PER_RED>(&red_smem[WARPS_PER_RED], qk);
    }

    // Store that value in shared memory. Keep the Q*K^T value in register for softmax.
    if (tidx == 0) {
      // Normalize qk.
      qk *= inv_sqrt_dh;
      if (params.attention_bias != nullptr) {
        qk = add_vec(qk, reinterpret_cast<T*>(params.attention_bias)[attn_bias_offset + tlength]);
      }
      if (params.mask != nullptr && params.mask[bi_total_seq_length + params.past_sequence_length] == 0) {
        qk += params.mask_filter_value;
      }
      qk_max = qk;
      qk_smem[tlength] = qk;
    }
  }

  // Make sure the data is in shared memory.
  __syncthreads();

  // The type of queries and keys for the math in the Q*K^T product.
  using K_vec_k = typename K_vec_k_<T, THREADS_PER_KEY>::Type;
  using K_vec_m = typename K_vec_m_<T, THREADS_PER_KEY>::Type;

  // The number of elements per vector.
  constexpr int K_VEC_SIZE = sizeof(K_vec_m) / sizeof(T);

  // Make sure the hidden size per head is a multiple of the vector size.
  static_assert(head_size % K_VEC_SIZE == 0, "");

  // The number of elements per thread.
  constexpr int K_ELTS_PER_THREAD = head_size / THREADS_PER_KEY;

  // The number of vectors per thread.
  constexpr int K_VECS_PER_THREAD = K_ELTS_PER_THREAD / K_VEC_SIZE;

  // The position the first key loaded by each thread from the cache buffer (for this B * H).
  int ko = tidx / THREADS_PER_KEY;

  // The position of the thread in the chunk of keys.
  int ki = tidx % THREADS_PER_KEY * K_VEC_SIZE;

  static_assert(head_size == THREADS_PER_KEY * K_VEC_SIZE * K_VECS_PER_THREAD);

  // Load the Q values from shared memory. The values are reused during the loop on K.
  K_vec_k q_vec[K_VECS_PER_THREAD];
#pragma unroll
  for (int ii = 0; ii < K_VECS_PER_THREAD; ++ii) {
    q_vec[ii] = *reinterpret_cast<const K_vec_k*>(&q_smem[ki + ii * THREADS_PER_KEY * K_VEC_SIZE]);
  }

  // The number of timesteps loaded per iteration.
  constexpr int K_PER_ITER = THREADS_PER_BLOCK / THREADS_PER_KEY;

  // The number of keys per warp.
  constexpr int K_PER_WARP = WARP_SIZE / THREADS_PER_KEY;

  // Base pointer for the beam's batch, before offsetting with indirection buffer
  T* k_cache_batch = &params_k_cache[bbhi * params.max_sequence_length * head_size + ki];

  // Pick a number of keys to make sure all the threads of a warp enter (due to shfl_sync).
  int ti_end = ((tlength + K_PER_WARP - 1) / K_PER_WARP) * K_PER_WARP;

  // Iterate over the keys/timesteps to compute the various (Q*K^T)_{ti} values.
  bool has_beams = params.cache_indir != nullptr && !params.is_cross_attention;
  const int* beam_indices = has_beams ? &params.cache_indir[bi_max_seq_length] : nullptr;

  if (!params.kv_data_in_flight) {
    for (int ti = ko; ti < ti_end; ti += K_PER_ITER) {
      bool is_masked = (params.mask != nullptr) && (params.mask[bi_total_seq_length + ti] == 0);

      // The keys loaded from the key cache.
      K_vec_k k_vec[K_VECS_PER_THREAD];
      if (ti < tlength) {
        if (has_beams) {
          const int beam_offset = beam_indices[ti] * params.num_heads * params.max_sequence_length * head_size;

#pragma unroll
          for (int ii = 0; ii < K_VECS_PER_THREAD; ++ii) {
            int jj = ii * params.max_sequence_length + ti;

            k_vec[ii] = vec_conversion<K_vec_k, K_vec_m>(
                (*reinterpret_cast<const K_vec_m*>(&k_cache_batch[beam_offset + jj * QK_ELTS_IN_16B])));
          }
        } else {
#pragma unroll
          for (int ii = 0; ii < K_VECS_PER_THREAD; ++ii) {
            int jj = ii * params.max_sequence_length + ti;

            k_vec[ii] = vec_conversion<K_vec_k, K_vec_m>(
                (*reinterpret_cast<const K_vec_m*>(&k_cache_batch[jj * QK_ELTS_IN_16B])));
          }
        }
      }

      // Perform the dot product and normalize qk.
      // WARNING: ALL THE THREADS OF A WARP MUST ENTER!!!
      float qk = Qk_dot<T, THREADS_PER_KEY>::dot(q_vec, k_vec) * inv_sqrt_dh;

      // This is a deviation from FasterTransformer kernel implementation
      // but this aligns with ORT's other Attention kernels which strives to
      // mimic PyTorch when dealing with mask filter values
      if (is_masked) {
        qk += params.mask_filter_value;
      }

      // Store the product to shared memory. There's one qk value per timestep. Update the max.
      if (ti < tlength && tidx % THREADS_PER_KEY == 0) {
        if (params.attention_bias != nullptr) {
          qk = add_vec(qk, reinterpret_cast<T*>(params.attention_bias)[attn_bias_offset + ti]);
        }
        qk_max = fmaxf(qk_max, qk);
        qk_smem[ti] = qk;
      }
    }
  } else {
    // TODO(hasesh): Tune this value for different workloads. Currently, it is tuned for Whisper model
    // Also tune it for different architectures. This works best for Whisper on 80GB A100.
    constexpr int K_CACHE_DATA_LOAD_UNROLL = 4;

    for (int ti = ko; ti < ti_end; ti += (K_CACHE_DATA_LOAD_UNROLL * K_PER_ITER)) {
      int is_masked[K_CACHE_DATA_LOAD_UNROLL];
      int beam_offset[K_CACHE_DATA_LOAD_UNROLL];
      int time_step[K_CACHE_DATA_LOAD_UNROLL];
      bool time_bounds_cond[K_CACHE_DATA_LOAD_UNROLL];

#pragma unroll
      for (int k_unroll = 0; k_unroll < K_CACHE_DATA_LOAD_UNROLL; ++k_unroll) {
        is_masked[k_unroll] = 1;
        beam_offset[k_unroll] = 0;
        time_step[k_unroll] = ti + k_unroll * K_PER_ITER;
        time_bounds_cond[k_unroll] = (time_step[k_unroll] < tlength);
      }

#pragma unroll
      for (int k_unroll = 0; k_unroll < K_CACHE_DATA_LOAD_UNROLL; ++k_unroll) {
        if (time_bounds_cond[k_unroll] && params.mask != nullptr) {
          is_masked[k_unroll] = params.mask[bi_total_seq_length + time_step[k_unroll]];
        }
      }

      if (has_beams) {
        int head_maxlength_headsize_prod = params.num_heads * params.max_sequence_length * head_size;

#pragma unroll
        for (int k_unroll = 0; k_unroll < K_CACHE_DATA_LOAD_UNROLL; ++k_unroll) {
          if (time_bounds_cond[k_unroll]) {
            beam_offset[k_unroll] = beam_indices[time_step[k_unroll]] * head_maxlength_headsize_prod;
          }
        }
      }

      // The keys loaded from the key cache.
      K_vec_k k_vec[K_CACHE_DATA_LOAD_UNROLL][K_VECS_PER_THREAD];

#pragma unroll
      for (int k_unroll = 0; k_unroll < K_CACHE_DATA_LOAD_UNROLL; ++k_unroll) {
        if (time_bounds_cond[k_unroll]) {
          if (has_beams) {
#pragma unroll
            for (int ii = 0; ii < K_VECS_PER_THREAD; ++ii) {
              int jj = ii * params.max_sequence_length + time_step[k_unroll];

              k_vec[k_unroll][ii] = vec_conversion<K_vec_k, K_vec_m>(
                  (*reinterpret_cast<const K_vec_m*>(&k_cache_batch[beam_offset[k_unroll] + jj * QK_ELTS_IN_16B])));
            }
          } else {
#pragma unroll
            for (int ii = 0; ii < K_VECS_PER_THREAD; ++ii) {
              int jj = ii * params.max_sequence_length + time_step[k_unroll];

              k_vec[k_unroll][ii] = vec_conversion<K_vec_k, K_vec_m>(
                  (*reinterpret_cast<const K_vec_m*>(&k_cache_batch[jj * QK_ELTS_IN_16B])));
            }
          }
        }
      }

      // Perform the dot product and normalize qk.
      // WARNING: ALL THE THREADS OF A WARP MUST ENTER!!!
      float qk[K_CACHE_DATA_LOAD_UNROLL];
#pragma unroll
      for (int k_unroll = 0; k_unroll < K_CACHE_DATA_LOAD_UNROLL; ++k_unroll) {
        qk[k_unroll] = Qk_dot<T, THREADS_PER_KEY>::dot(q_vec, k_vec[k_unroll]) * inv_sqrt_dh;
      }

// This is a deviation from FasterTransformer kernel implementation
// but this aligns with ORT's other Attention kernels which strives to
// mimic PyTorch when dealing with mask filter values
#pragma unroll
      for (int k_unroll = 0; k_unroll < K_CACHE_DATA_LOAD_UNROLL; ++k_unroll) {
        if (time_bounds_cond[k_unroll] && is_masked[k_unroll] == 0) {
          qk[k_unroll] += params.mask_filter_value;
        }
      }

// Store the product to shared memory. There's one qk value per timestep. Update the max.
#pragma unroll
      for (int k_unroll = 0; k_unroll < K_CACHE_DATA_LOAD_UNROLL; ++k_unroll) {
        if (time_bounds_cond[k_unroll] && (tidx % THREADS_PER_KEY == 0)) {
          if (params.attention_bias != nullptr) {
            qk[k_unroll] = add_vec(qk[k_unroll],
                                   reinterpret_cast<T*>(params.attention_bias)[attn_bias_offset + time_step[k_unroll]]);
          }
          qk_max = fmaxf(qk_max, qk[k_unroll]);
          qk_smem[time_step[k_unroll]] = qk[k_unroll];
        }
      }
    }
  }

  // Perform the final reduction to compute the max inside each warp.
  //
  // NOTE: In a group of THREADS_PER_KEY threads, the leader already has the max value for the
  // group so it's not needed to run the reduction inside the group (again).
#pragma unroll
  for (int mask = WARP_SIZE / 2; mask >= THREADS_PER_KEY; mask /= 2) {
    qk_max = fmaxf(qk_max, __shfl_xor_sync(uint32_t(-1), qk_max, mask));
  }

  // Decompose the thread index into warp and lane.
  const int warp = tidx / WARP_SIZE;
  const int lane = tidx % WARP_SIZE;

  // The warp leader writes the max to shared memory.
  if (lane == 0) {
    red_smem[warp] = qk_max;
  }

  // Make sure the products are in shared memory.
  __syncthreads();

  // The warps finalize the reduction.
  qk_max = lane < WARPS_PER_BLOCK ? red_smem[lane] : -FLT_MAX;
#pragma unroll
  for (int mask = WARPS_PER_BLOCK / 2; mask >= 1; mask /= 2) {
    qk_max = fmaxf(qk_max, __shfl_xor_sync(uint32_t(-1), qk_max, mask));
  }

  // Broadcast to all the threads in the warp.
  qk_max = __shfl_sync(uint32_t(-1), qk_max, 0);

  // Compute the logits and start the sum.
  float sum = 0.f;
  int sum_tlength = params.is_cross_attention ? tlength - 1 : tlength;

  if (params.out_qk != nullptr) {
    // store cross qk before softmax, out_qk has shape [B(batchxbeam), #Head, 1, total_sequence_length]
<<<<<<< HEAD
    QK* target = (reinterpret_cast<QK*>(params.out_qk)) + ((int64_t)bhi * tlength);
=======
    float* target = (reinterpret_cast<float*>(params.out_qk)) + (static_cast<int64_t>(bhi) * (sum_tlength + 1));
>>>>>>> ebdbbb75
    for (int ti = tidx; ti <= sum_tlength; ti += THREADS_PER_BLOCK) {
      target[ti] = static_cast<QK>(qk_smem[ti]);
    }
  }

  for (int ti = tidx; ti <= sum_tlength; ti += THREADS_PER_BLOCK) {
    // This is a deviation from FasterTransformer kernel implementation
    // but this aligns with ORT's other Attention kernels which strives to
    // mimic PyTorch when dealing with mask filter values
    float logit = __expf(qk_smem[ti] - qk_max);
    sum += logit;
    qk_smem[ti] = logit;
  }

  // Compute the sum.
  sum = block_sum<WARPS_PER_BLOCK>(&red_smem[WARPS_PER_BLOCK], sum);

  // Normalize the logits.
  float inv_sum = __fdividef(1.f, sum + 1.e-6f);
  for (int ti = tidx; ti <= sum_tlength; ti += THREADS_PER_BLOCK) {
    float logit = qk_smem[ti] * inv_sum;
    ConvertFromFloat(logits_smem[ti], logit);
  }

  // Put Values part below so we leverage __syncthreads
  // from the previous step

  // The number of elements per vector.
  constexpr int V_VEC_SIZE = head_size / THREADS_PER_VALUE;

  // A vector of V elements for the current timestep.
  using V_vec_k = typename V_vec_k_<T, V_VEC_SIZE>::Type;
  using V_vec_m = typename V_vec_m_<T, V_VEC_SIZE>::Type;

  // The value computed by this thread.
  int vo = tidx / THREADS_PER_VALUE;

  // The hidden dimensions computed by this particular thread.
  int vi = tidx % THREADS_PER_VALUE * V_VEC_SIZE;

  // The base pointer for the value in the cache buffer.
  T* params_v_cache = reinterpret_cast<T*>(params.v_cache);

  T* v_cache = &params_v_cache[bhi * params.max_sequence_length * head_size + vi];

  // Base pointer for the beam's batch, before offsetting with indirection buffer
  T* v_cache_batch = &params_v_cache[bbhi * params.max_sequence_length * head_size + vi];

  // The number of values processed per iteration of the loop.
  constexpr int V_PER_ITER = THREADS_PER_BLOCK / THREADS_PER_VALUE;

  // One group of threads computes the product(s) for the current timestep.
  V_vec_k v_bias;

  // This has assumption that key and value does not have bias for cross attention when they are in BNSH format.
  if (params.v_bias && !params.is_cross_attention) {
    zero(v_bias);

    T* params_v_bias = reinterpret_cast<T*>(params.v_bias);

    if (vo == tlength % V_PER_ITER) {
      v_bias = vec_conversion<V_vec_k, V_vec_m>(*reinterpret_cast<const V_vec_m*>(&params_v_bias[hi * head_size + vi]));
    }
  }

  // From previous, before values, step
  // Also make sure the logits are in shared memory.
  __syncthreads();

  using V_vec_acum = typename V_vec_acum_fp32_<V_vec_k>::Type;

  // The partial outputs computed by each thread.
  V_vec_acum out;
  zero(out);

  if (!params.kv_data_in_flight) {
    // Loop over the timesteps to compute the partial outputs.
    for (int ti = vo; ti < tlength; ti += V_PER_ITER) {
      // Fetch offset based on cache_indir when beam sampling
      const int beam_src = has_beams ? params.cache_indir[bi_max_seq_length + ti] : 0;
      const int beam_offset = has_beams ? beam_src * params.num_heads * params.max_sequence_length * head_size : 0;

      // Load the values from the cache.
      V_vec_k v = vec_conversion<V_vec_k, V_vec_m>(*reinterpret_cast<const V_vec_m*>(&v_cache_batch[beam_offset + ti * head_size]));

      // Load the logits from shared memory.
      T logit = logits_smem[ti];
      out = fma(logit, v, out);
    }
  } else {
    // Loop over the timesteps to compute the partial outputs.

    // TODO(hasesh): Tune this value for different workloads. Currently, it is tuned for Whisper model
    // Also tune it for different architectures. This works best for Whisper on 80GB A100.
    constexpr int V_CACHE_DATA_LOAD_UNROLL = 8;

    for (int ti = vo; ti < tlength; ti += V_CACHE_DATA_LOAD_UNROLL * V_PER_ITER) {
      int beam_src[V_CACHE_DATA_LOAD_UNROLL];
      int beam_offset[V_CACHE_DATA_LOAD_UNROLL];
      int time_step[V_CACHE_DATA_LOAD_UNROLL];
      bool time_bounds_cond[V_CACHE_DATA_LOAD_UNROLL];

#pragma unroll
      for (int v_unroll = 0; v_unroll < V_CACHE_DATA_LOAD_UNROLL; ++v_unroll) {
        beam_src[v_unroll] = 0;
        beam_offset[v_unroll] = 0;
        time_step[v_unroll] = ti + v_unroll * V_PER_ITER;
        time_bounds_cond[v_unroll] = (time_step[v_unroll] < tlength);
      }

      int head_maxlength_headsize_prod = params.num_heads * params.max_sequence_length * head_size;

      if (has_beams) {
// Do the global memory read and corresponding compute in separate unrolled loops
#pragma unroll
        for (int v_unroll = 0; v_unroll < V_CACHE_DATA_LOAD_UNROLL; ++v_unroll) {
          if (time_bounds_cond[v_unroll]) {
            beam_src[v_unroll] = params.cache_indir[bi_max_seq_length + time_step[v_unroll]];
          }
        }

#pragma unroll
        for (int v_unroll = 0; v_unroll < V_CACHE_DATA_LOAD_UNROLL; ++v_unroll) {
          if (time_bounds_cond[v_unroll]) {
            beam_offset[v_unroll] = beam_src[v_unroll] * head_maxlength_headsize_prod;
          }
        }
      }

      // Load the values from the V-cache and logits from shared memory.
      V_vec_k v[V_CACHE_DATA_LOAD_UNROLL];
      T logits[V_CACHE_DATA_LOAD_UNROLL];

// Do the global memory read and compute in separate unrolled loops
#pragma unroll
      for (int v_unroll = 0; v_unroll < V_CACHE_DATA_LOAD_UNROLL; ++v_unroll) {
        if (time_bounds_cond[v_unroll]) {
          v[v_unroll] = vec_conversion<V_vec_k, V_vec_m>(*reinterpret_cast<const V_vec_m*>(&v_cache_batch[beam_offset[v_unroll] + time_step[v_unroll] * head_size]));
          logits[v_unroll] = logits_smem[time_step[v_unroll]];
        }
      }

#pragma unroll
      for (int v_unroll = 0; v_unroll < V_CACHE_DATA_LOAD_UNROLL; ++v_unroll) {
        if (time_bounds_cond[v_unroll]) {
          out = fma(logits[v_unroll], v[v_unroll], out);
        }
      }
    }
  }

  // One group of threads computes the product(s) for the current timestep.
  if (vo == tlength % V_PER_ITER && !params.is_cross_attention) {
    const auto v_offset = qkv_base_offset + vi;

    V_vec_k v;
    v = vec_conversion<V_vec_k, V_vec_m>(*reinterpret_cast<const V_vec_m*>(&reinterpret_cast<T*>(params.v)[v_offset]));
    if (params.v_bias) {
      v = add_vec(v, v_bias);
    }

    // Store the values with bias back to global memory in the cache for V.
    *reinterpret_cast<V_vec_m*>(&v_cache[tlength * head_size]) = vec_conversion<V_vec_m, V_vec_k>(v);

    // Initialize the output value with the current timestep.
    out = fma(logits_smem[tlength], v, out);
  }

  // Make sure we can start writing to shared memory.
  __syncthreads();

  // Run the final reduction amongst the different groups computing different partial outputs.
#pragma unroll
  for (int active_groups = V_PER_ITER; active_groups >= 2; active_groups /= 2) {
    // The midpoint in the number of active groups.
    int midpoint = active_groups / 2;

    // The upper part of active threads store to shared memory.
    if (vo >= midpoint && vo < active_groups) {
      ConvertFromFloat(*reinterpret_cast<V_vec_k*>(&out_smem[(vo - midpoint) * head_size + vi]), out);
    }
    __syncthreads();

    // The bottom warps update their values.
    if (vo < midpoint) {
      out = add_vec(*reinterpret_cast<const V_vec_k*>(&out_smem[vo * head_size + vi]), out);
    }
    __syncthreads();
  }

  // Output the final values.
  T* params_out = reinterpret_cast<T*>(params.out);
  if (vo == 0) {
    ConvertFromFloat(*reinterpret_cast<V_vec_m*>(&params_out[bhi * head_size + vi]), out);
  }
#endif
}

// Template instantiation(s)

// fp32 + head size = 32
template void __global__ masked_multihead_attention_kernel<float, float, 32, 4, 8, 64>(DecoderMaskedMultiHeadAttentionParams params);
template void __global__ masked_multihead_attention_kernel<float, float, 32, 2, 8, 128>(DecoderMaskedMultiHeadAttentionParams params);
template void __global__ masked_multihead_attention_kernel<float, float, 32, 1, 8, 256>(DecoderMaskedMultiHeadAttentionParams params);

template void __global__ masked_multihead_attention_kernel<float, half, 32, 4, 8, 64>(DecoderMaskedMultiHeadAttentionParams params);
template void __global__ masked_multihead_attention_kernel<float, half, 32, 2, 8, 128>(DecoderMaskedMultiHeadAttentionParams params);
template void __global__ masked_multihead_attention_kernel<float, half, 32, 1, 8, 256>(DecoderMaskedMultiHeadAttentionParams params);

// fp16 + head size = 32
template void __global__ masked_multihead_attention_kernel<uint16_t, float, 32, 4, 4, 64>(DecoderMaskedMultiHeadAttentionParams params);
template void __global__ masked_multihead_attention_kernel<uint16_t, float, 32, 2, 4, 128>(DecoderMaskedMultiHeadAttentionParams params);
template void __global__ masked_multihead_attention_kernel<uint16_t, float, 32, 1, 4, 256>(DecoderMaskedMultiHeadAttentionParams params);

template void __global__ masked_multihead_attention_kernel<uint16_t, half, 32, 4, 4, 64>(DecoderMaskedMultiHeadAttentionParams params);
template void __global__ masked_multihead_attention_kernel<uint16_t, half, 32, 2, 4, 128>(DecoderMaskedMultiHeadAttentionParams params);
template void __global__ masked_multihead_attention_kernel<uint16_t, half, 32, 1, 4, 256>(DecoderMaskedMultiHeadAttentionParams params);

// fp32 + head size = 64
template void __global__ masked_multihead_attention_kernel<float, float, 64, 4, 16, 64>(DecoderMaskedMultiHeadAttentionParams params);
template void __global__ masked_multihead_attention_kernel<float, float, 64, 2, 16, 128>(DecoderMaskedMultiHeadAttentionParams params);
template void __global__ masked_multihead_attention_kernel<float, float, 64, 1, 16, 256>(DecoderMaskedMultiHeadAttentionParams params);

template void __global__ masked_multihead_attention_kernel<float, half, 64, 4, 16, 64>(DecoderMaskedMultiHeadAttentionParams params);
template void __global__ masked_multihead_attention_kernel<float, half, 64, 2, 16, 128>(DecoderMaskedMultiHeadAttentionParams params);
template void __global__ masked_multihead_attention_kernel<float, half, 64, 1, 16, 256>(DecoderMaskedMultiHeadAttentionParams params);

// fp16 + head size = 64
template void __global__ masked_multihead_attention_kernel<uint16_t, float, 64, 4, 8, 64>(DecoderMaskedMultiHeadAttentionParams params);
template void __global__ masked_multihead_attention_kernel<uint16_t, float, 64, 2, 8, 128>(DecoderMaskedMultiHeadAttentionParams params);
template void __global__ masked_multihead_attention_kernel<uint16_t, float, 64, 1, 8, 256>(DecoderMaskedMultiHeadAttentionParams params);

template void __global__ masked_multihead_attention_kernel<uint16_t, half, 64, 4, 8, 64>(DecoderMaskedMultiHeadAttentionParams params);
template void __global__ masked_multihead_attention_kernel<uint16_t, half, 64, 2, 8, 128>(DecoderMaskedMultiHeadAttentionParams params);
template void __global__ masked_multihead_attention_kernel<uint16_t, half, 64, 1, 8, 256>(DecoderMaskedMultiHeadAttentionParams params);

// fp32 + head size = 128
template void __global__ masked_multihead_attention_kernel<float, float, 128, 4, 32, 64>(DecoderMaskedMultiHeadAttentionParams params);
template void __global__ masked_multihead_attention_kernel<float, float, 128, 2, 32, 128>(DecoderMaskedMultiHeadAttentionParams params);
template void __global__ masked_multihead_attention_kernel<float, float, 128, 1, 32, 256>(DecoderMaskedMultiHeadAttentionParams params);

template void __global__ masked_multihead_attention_kernel<float, half, 128, 4, 32, 64>(DecoderMaskedMultiHeadAttentionParams params);
template void __global__ masked_multihead_attention_kernel<float, half, 128, 2, 32, 128>(DecoderMaskedMultiHeadAttentionParams params);
template void __global__ masked_multihead_attention_kernel<float, half, 128, 1, 32, 256>(DecoderMaskedMultiHeadAttentionParams params);

// fp16 + head size = 128
template void __global__ masked_multihead_attention_kernel<uint16_t, float, 128, 4, 16, 64>(DecoderMaskedMultiHeadAttentionParams params);
template void __global__ masked_multihead_attention_kernel<uint16_t, float, 128, 2, 16, 128>(DecoderMaskedMultiHeadAttentionParams params);
template void __global__ masked_multihead_attention_kernel<uint16_t, float, 128, 1, 16, 256>(DecoderMaskedMultiHeadAttentionParams params);

template void __global__ masked_multihead_attention_kernel<uint16_t, half, 128, 4, 16, 64>(DecoderMaskedMultiHeadAttentionParams params);
template void __global__ masked_multihead_attention_kernel<uint16_t, half, 128, 2, 16, 128>(DecoderMaskedMultiHeadAttentionParams params);
template void __global__ masked_multihead_attention_kernel<uint16_t, half, 128, 1, 16, 256>(DecoderMaskedMultiHeadAttentionParams params);

}  // namespace cuda
}  // namespace contrib
}  // namespace onnxruntime<|MERGE_RESOLUTION|>--- conflicted
+++ resolved
@@ -539,11 +539,7 @@
 
   if (params.out_qk != nullptr) {
     // store cross qk before softmax, out_qk has shape [B(batchxbeam), #Head, 1, total_sequence_length]
-<<<<<<< HEAD
-    QK* target = (reinterpret_cast<QK*>(params.out_qk)) + ((int64_t)bhi * tlength);
-=======
-    float* target = (reinterpret_cast<float*>(params.out_qk)) + (static_cast<int64_t>(bhi) * (sum_tlength + 1));
->>>>>>> ebdbbb75
+    QK* target = (reinterpret_cast<QK*>(params.out_qk)) + (static_cast<int64_t>(bhi) * (sum_tlength + 1));
     for (int ti = tidx; ti <= sum_tlength; ti += THREADS_PER_BLOCK) {
       target[ti] = static_cast<QK>(qk_smem[ti]);
     }
