--- conflicted
+++ resolved
@@ -62,93 +62,6 @@
     bool use_cudnn_flash_attention,
     bool no_qkv_workspace);
 
-<<<<<<< HEAD
-=======
-template <typename T>
-struct AttentionData {
-  T* gemm_buffer = nullptr;
-  const T* bias = nullptr;
-
-  const T* query = nullptr;
-  const T* key = nullptr;
-  const T* value = nullptr;
-  const int* mask_index = nullptr;
-  gsl::span<const int64_t> mask_index_dims;
-  const T* past = nullptr;
-  const T* past_key = nullptr;
-  const T* past_value = nullptr;
-  const T* attention_bias = nullptr;
-
-  bool has_qkv_workspace = false;
-  T* workspace = nullptr;
-
-  T* output = nullptr;
-  T* present = nullptr;
-  T* present_key = nullptr;
-  T* present_value = nullptr;
-
-  void* fused_runner = nullptr;
-  const void* fused_cross_attention_kernel = nullptr;
-
-  bool use_flash_attention = false;
-  bool use_memory_efficient_attention = false;
-
-  const int32_t* cumulated_sequence_length_q_cache = nullptr;
-  const int32_t* cumulated_sequence_length_kv_cache = nullptr;
-
-  // Intermediate data
-  T* q = nullptr;
-  T* k = nullptr;
-  T* v = nullptr;
-  T* scratch = nullptr;
-  AttentionQkvFormat qkv_format = AttentionQkvFormat::UNKNOWN;
-
-  // Flash buffers
-  T* softmax_lse = nullptr;
-  T* softmax_lse_accum = nullptr;
-  T* out_accum = nullptr;
-
-  // Flash Atttention and Lean Attention
-  int num_splits;
-
-  // Lean Attention
-  bool use_lean_attention = false;
-#if USE_LEAN_ATTENTION
-  int grid_dim_z = 0;
-  int max_tiles_per_tb = 0;
-  int high_load_tbs = 0;
-  int tiles_per_head = 0;
-  int* lean_sync_flag = nullptr;
-#endif
-
-  // For Debugging
-  size_t workspace_bytes = 0;
-  bool allow_debug_info = false;
-
-  // For MultiHeadAttention only.
-  AttentionKernelType kernel_type = AttentionKernelType::AttentionKernel_Default;
-  AllocatorPtr allocator = nullptr;
-  bool IsUnfused() const {
-    return kernel_type == AttentionKernelType::AttentionKernel_Unfused;
-  }
-
-  void PrintDebugInfo() const {
-    std::cout << "flash=" << use_flash_attention
-              << ", lean=" << use_lean_attention
-              << ", efficient=" << use_memory_efficient_attention
-              << ", fused_runner=" << (fused_runner != nullptr)
-              << ", fused_cross=" << (fused_cross_attention_kernel != nullptr)
-              << ", bias=" << (bias != nullptr)
-              << ", attn_bias=" << (attention_bias != nullptr)
-              << ", mask_dims=" << mask_index_dims.size()
-              << ", has_qkv_workspace=" << has_qkv_workspace
-              << ", workspace=" << workspace_bytes
-              << ", past=" << (past != nullptr ? 1 : (past_key != nullptr ? 2 : 0))
-              << ", present=" << (present != nullptr ? 1 : (present_key != nullptr ? 2 : 0))
-              << std::endl;
-  }
-};
->>>>>>> ebdbbb75
 
 // Return true if it does not need qkv workspace, false otherwise.
 template <typename T>
